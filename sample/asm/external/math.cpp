/*
 *  Copyright (C) 2015, 2016, 2017 Marek Marecki
 *
 *  This file is part of Viua VM.
 *
 *  Viua VM is free software: you can redistribute it and/or modify
 *  it under the terms of the GNU General Public License as published by
 *  the Free Software Foundation, either version 3 of the License, or
 *  (at your option) any later version.
 *
 *  Viua VM is distributed in the hope that it will be useful,
 *  but WITHOUT ANY WARRANTY; without even the implied warranty of
 *  MERCHANTABILITY or FITNESS FOR A PARTICULAR PURPOSE.  See the
 *  GNU General Public License for more details.
 *
 *  You should have received a copy of the GNU General Public License
 *  along with Viua VM.  If not, see <http://www.gnu.org/licenses/>.
 */

#include <cmath>
#include <iostream>
#include <viua/include/module.h>
#include <viua/kernel/frame.h>
#include <viua/kernel/registerset.h>
#include <viua/types/exception.h>
#include <viua/types/float.h>
#include <viua/types/value.h>
using namespace std;


<<<<<<< HEAD
static void math_sqrt(Frame* frame, viua::kernel::RegisterSet*, viua::kernel::RegisterSet*,
                      viua::process::Process*, viua::kernel::Kernel*) {
    if (frame->arguments->at(0) == nullptr) {
=======
static auto math_sqrt(Frame* frame, viua::kernel::RegisterSet*, viua::kernel::RegisterSet*,
                      viua::process::Process*, viua::kernel::Kernel*) -> void {
    if (not frame->arguments->at(0)) {
>>>>>>> 65f475be
        throw new viua::types::Exception("expected float as first argument");
    }
    if (frame->arguments->at(0)->type() != "Float") {
        throw new viua::types::Exception("invalid type of parameter 0: expected Float");
    }

    auto square_root = sqrt(dynamic_cast<viua::types::numeric::Number*>(frame->arguments->at(0))->as_float());
    frame->local_register_set->set(0, unique_ptr<viua::types::Value>{new viua::types::Float(square_root)});
}


const ForeignFunctionSpec functions[] = {
    {"math::sqrt/1", &math_sqrt}, {nullptr, nullptr},
};

extern "C" const ForeignFunctionSpec* exports() { return functions; }<|MERGE_RESOLUTION|>--- conflicted
+++ resolved
@@ -28,15 +28,9 @@
 using namespace std;
 
 
-<<<<<<< HEAD
-static void math_sqrt(Frame* frame, viua::kernel::RegisterSet*, viua::kernel::RegisterSet*,
-                      viua::process::Process*, viua::kernel::Kernel*) {
-    if (frame->arguments->at(0) == nullptr) {
-=======
 static auto math_sqrt(Frame* frame, viua::kernel::RegisterSet*, viua::kernel::RegisterSet*,
                       viua::process::Process*, viua::kernel::Kernel*) -> void {
     if (not frame->arguments->at(0)) {
->>>>>>> 65f475be
         throw new viua::types::Exception("expected float as first argument");
     }
     if (frame->arguments->at(0)->type() != "Float") {
