/*
 *  Copyright (C) 2015, 2016, 2017 Marek Marecki
 *
 *  This file is part of Viua VM.
 *
 *  Viua VM is free software: you can redistribute it and/or modify
 *  it under the terms of the GNU General Public License as published by
 *  the Free Software Foundation, either version 3 of the License, or
 *  (at your option) any later version.
 *
 *  Viua VM is distributed in the hope that it will be useful,
 *  but WITHOUT ANY WARRANTY; without even the implied warranty of
 *  MERCHANTABILITY or FITNESS FOR A PARTICULAR PURPOSE.  See the
 *  GNU General Public License for more details.
 *
 *  You should have received a copy of the GNU General Public License
 *  along with Viua VM.  If not, see <http://www.gnu.org/licenses/>.
 */

#include <cmath>
#include <iostream>
#include <viua/include/module.h>
#include <viua/kernel/frame.h>
#include <viua/kernel/registerset.h>
#include <viua/types/exception.h>
#include <viua/types/float.h>
#include <viua/types/value.h>
using namespace std;


<<<<<<< HEAD
static void throwing_oh_noes(Frame*, viua::kernel::RegisterSet*, viua::kernel::RegisterSet*,
                             viua::process::Process*, viua::kernel::Kernel*) {
=======
static auto throwing_oh_noes(Frame*, viua::kernel::RegisterSet*, viua::kernel::RegisterSet*,
                             viua::process::Process*, viua::kernel::Kernel*) -> void {
>>>>>>> 65f475be
    throw new viua::types::Exception("OH NOES!");
}


const ForeignFunctionSpec functions[] = {
    {"throwing::oh_noes/0", &throwing_oh_noes}, {nullptr, nullptr},
};

extern "C" const ForeignFunctionSpec* exports() { return functions; }<|MERGE_RESOLUTION|>--- conflicted
+++ resolved
@@ -28,13 +28,8 @@
 using namespace std;
 
 
-<<<<<<< HEAD
-static void throwing_oh_noes(Frame*, viua::kernel::RegisterSet*, viua::kernel::RegisterSet*,
-                             viua::process::Process*, viua::kernel::Kernel*) {
-=======
 static auto throwing_oh_noes(Frame*, viua::kernel::RegisterSet*, viua::kernel::RegisterSet*,
                              viua::process::Process*, viua::kernel::Kernel*) -> void {
->>>>>>> 65f475be
     throw new viua::types::Exception("OH NOES!");
 }
 
