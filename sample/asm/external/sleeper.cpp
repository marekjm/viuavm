/*
 *  Copyright (C) 2016, 2017 Marek Marecki
 *
 *  This file is part of Viua VM.
 *
 *  Viua VM is free software: you can redistribute it and/or modify
 *  it under the terms of the GNU General Public License as published by
 *  the Free Software Foundation, either version 3 of the License, or
 *  (at your option) any later version.
 *
 *  Viua VM is distributed in the hope that it will be useful,
 *  but WITHOUT ANY WARRANTY; without even the implied warranty of
 *  MERCHANTABILITY or FITNESS FOR A PARTICULAR PURPOSE.  See the
 *  GNU General Public License for more details.
 *
 *  You should have received a copy of the GNU General Public License
 *  along with Viua VM.  If not, see <http://www.gnu.org/licenses/>.
 */

#include <chrono>
#include <iostream>
#include <memory>
#include <sstream>
#include <thread>
#include <viua/include/module.h>
#include <viua/kernel/frame.h>
#include <viua/kernel/registerset.h>
#include <viua/types/value.h>
using namespace std;


<<<<<<< HEAD
static void sleeper_lazy_print(Frame*, viua::kernel::RegisterSet*, viua::kernel::RegisterSet*,
                               viua::process::Process*, viua::kernel::Kernel*) {
=======
static auto sleeper_lazy_print(Frame*, viua::kernel::RegisterSet*, viua::kernel::RegisterSet*,
                               viua::process::Process*, viua::kernel::Kernel*) -> void {
>>>>>>> 65f475be
    cout << "sleeper::lazy_print/0: sleep for 5ms" << endl;
    std::this_thread::sleep_for(std::chrono::milliseconds(5));

    cout << "sleeper::lazy_print/0: sleep for 15ms" << endl;
    std::this_thread::sleep_for(std::chrono::milliseconds(15));

    cout << "sleeper::lazy_print/0: sleep for 25ms" << endl;
    std::this_thread::sleep_for(std::chrono::milliseconds(25));

    cout << "sleeper::lazy_print/0: sleep for 10ms" << endl;
    std::this_thread::sleep_for(std::chrono::milliseconds(10));

    cout << "sleeper::lazy_print/0: sleep for 100ms" << endl;
    std::this_thread::sleep_for(std::chrono::milliseconds(100));

    cout << "sleeper::lazy_print/0: done" << endl;
}


const ForeignFunctionSpec functions[] = {
    {"sleeper::lazy_print/0", &sleeper_lazy_print}, {nullptr, nullptr},
};

extern "C" const ForeignFunctionSpec* exports() { return functions; }<|MERGE_RESOLUTION|>--- conflicted
+++ resolved
@@ -29,13 +29,8 @@
 using namespace std;
 
 
-<<<<<<< HEAD
-static void sleeper_lazy_print(Frame*, viua::kernel::RegisterSet*, viua::kernel::RegisterSet*,
-                               viua::process::Process*, viua::kernel::Kernel*) {
-=======
 static auto sleeper_lazy_print(Frame*, viua::kernel::RegisterSet*, viua::kernel::RegisterSet*,
                                viua::process::Process*, viua::kernel::Kernel*) -> void {
->>>>>>> 65f475be
     cout << "sleeper::lazy_print/0: sleep for 5ms" << endl;
     std::this_thread::sleep_for(std::chrono::milliseconds(5));
 
