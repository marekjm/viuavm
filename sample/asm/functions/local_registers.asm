;
;   Copyright (C) 2015, 2016 Marek Marecki
;
;   This file is part of Viua VM.
;
;   Viua VM is free software: you can redistribute it and/or modify
;   it under the terms of the GNU General Public License as published by
;   the Free Software Foundation, either version 3 of the License, or
;   (at your option) any later version.
;
;   Viua VM is distributed in the hope that it will be useful,
;   but WITHOUT ANY WARRANTY; without even the implied warranty of
;   MERCHANTABILITY or FITNESS FOR A PARTICULAR PURPOSE.  See the
;   GNU General Public License for more details.
;
;   You should have received a copy of the GNU General Public License
;   along with Viua VM.  If not, see <http://www.gnu.org/licenses/>.
;

.function: set_69/0
    ress global
<<<<<<< HEAD
    istore 2 69
    move 0 2
    move 2 0
=======
    istore %2 69
>>>>>>> 7140a703
    return
.end

.function: main/1
    istore %2 42

    frame %0
    call void set_69/0
    print %2

    ress global
    print %2

    ress local
    izero %0
    return
.end<|MERGE_RESOLUTION|>--- conflicted
+++ resolved
@@ -19,13 +19,9 @@
 
 .function: set_69/0
     ress global
-<<<<<<< HEAD
-    istore 2 69
-    move 0 2
-    move 2 0
-=======
     istore %2 69
->>>>>>> 7140a703
+    move %0 %2
+    move %2 %0
     return
 .end
 
