--- conflicted
+++ resolved
@@ -20,19 +20,13 @@
 ; This script tests float multiplication.
 
 .function: main/1
-<<<<<<< HEAD
     allocate_registers %4 local
 
-    float %1 4.0
-    float %2 2.001
-    mul %3 %1 %2
-    print %3
-=======
     float %1 local 4.0
     float %2 local 2.001
     mul %3 local %1 local %2 local
     print %3 local
->>>>>>> 9ace8a75
+
     izero %0 local
     return
 .end