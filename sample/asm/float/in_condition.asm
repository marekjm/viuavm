;
;   Copyright (C) 2015, 2016, 2017 Marek Marecki
;
;   This file is part of Viua VM.
;
;   Viua VM is free software: you can redistribute it and/or modify
;   it under the terms of the GNU General Public License as published by
;   the Free Software Foundation, either version 3 of the License, or
;   (at your option) any later version.
;
;   Viua VM is distributed in the hope that it will be useful,
;   but WITHOUT ANY WARRANTY; without even the implied warranty of
;   MERCHANTABILITY or FITNESS FOR A PARTICULAR PURPOSE.  See the
;   GNU General Public License for more details.
;
;   You should have received a copy of the GNU General Public License
;   along with Viua VM.  If not, see <http://www.gnu.org/licenses/>.
;

; This script tests whether floats can be freely used as conditions for branch instruction.
; Basically, it justs tests correctness of the .boolean() method override in Integer objects.

.function: main/1
<<<<<<< HEAD
    allocate_registers %4 local

    float %1 0.0001
=======
    float %1 local 0.0001
>>>>>>> 9ace8a75

    ; generate false
    integer %2 local 0
    integer %3 local 1
    eq %2 local %2 local %3 local

    ; check
    if %1 local ok fin
    .mark: ok
    not %2 local
    .mark: fin
    print %2 local
    izero %0 local
    return
.end<|MERGE_RESOLUTION|>--- conflicted
+++ resolved
@@ -21,13 +21,9 @@
 ; Basically, it justs tests correctness of the .boolean() method override in Integer objects.
 
 .function: main/1
-<<<<<<< HEAD
     allocate_registers %4 local
 
-    float %1 0.0001
-=======
     float %1 local 0.0001
->>>>>>> 9ace8a75
 
     ; generate false
     integer %2 local 0
