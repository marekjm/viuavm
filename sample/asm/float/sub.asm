--- conflicted
+++ resolved
@@ -20,19 +20,13 @@
 ; This script tests float subtraction.
 
 .function: main/1
-<<<<<<< HEAD
     allocate_registers %4 local
 
-    float %1 3.098
-    float %2 2.083
-    sub %3 %1 %2
-    print %3
-=======
     float %1 local 3.098
     float %2 local 2.083
     sub %3 local %1 local %2 local
     print %3 local
->>>>>>> 9ace8a75
+
     izero %0 local
     return
 .end