# Viua VM changelog

This file documents version-to-version changes in the machine; made to
both internal and external APIs, and to the assembly language closest to
machine's core.

Changes documented here are not the fullest representation of all changes.
For that you have to reference Git commit log.


----

### Change categories

There are several categories of change:

- **fix**: reserved for bugfixes
- **enhancement**: reserved for backward-compatible enhancements
- **bic**: an acronym for *Backwards Incompatible Change*, these changes (possibly
  also enhancements) are backwards incompatible and
  may break software written in machine's assembly or using it's public APIs,
  BICs in internal APIs may not be announced here
- **feature**: resereved for new features implemented in the VM, e.g. a new
  instruction, or a new feature in a standard library
- **misc**: various other changes not really fitting into any other category,


----

# From 0.9.0 to 0.9.1

- feature: bit manipulation instructions (and, or, xor; arithmetic and logical shifts; rotates), and
  bit literals (binary, octal, and hexadecimal)
- feature: setting `VIUA_DISASM_INVALID_RS_TYPES` environment variable to `yes` will make the disassembler
  output unknown register set types instead of aborting; this may be useful if the binary that needs to
  be disassembled is somewhat damaged, but the disassembler will not try too hard anyway
- fix: fixed unalidnes stores and loads in bytecode module loader (important at runtime), program and
  bytecode generators, and assembler frontend
- fix: the `if` instruction supports specifying register set specifiers for its source operand
- enhancement: moved to C++14's `make_unique`, making the VM core less likely to contain leaks
- fix: disassembler correctly outputs register set specifiers for `if`, `streq`, `insert`, and
  `remove` instructions
- feature: disassemler outputs per-instruction offsets when `--debug` flag is in effect
- feature: attributes for functions (`.function: [[attr0, attr1]] fun/0`) providing additional details about
  functions the assembler can use
- feature: `no_sa` function attribute disabling static analysis for function marked with this attribute
- enhancement: C++ standard used for Viua VM development was updated to C++17
<<<<<<< HEAD
- fix: when displaying errors newlines are no longer underlined
- feature: new `viua-parser` (`build/bin/vm/parser`) tool providing vastly enhanced SA when compared with
  the older one available in `viua-asm` (`build/bin/vm/asm`)
=======
- fix, bic: `vinsert` no longer takes literals in the index operand (thanks @vktgz for reporting this)
>>>>>>> 8fb7c74c


----

# From 0.8.4 to 0.9.0

- enhancement: assembler is able to catch most zero-distance jumps preventing infinite loops at compile time
- bic: remove all warning and error options from assembler frontend (all enabled by default)
- feature: `--size` option in assembler frontend reporting calculated size of bytecode
- enhancement: better error messages from assembler
- fix: assembler catches unbalanced parenthesis in wrapped instructions
- enhancement: assembler provides context for errors
- enhancement: token-based return value checking of main function (the assembler actually checks if the return register
  is being correctly set)
- feature: add `.closure:` directive marking blocks as closures; closures are almost the same as functions, but they are
  not directly callable, i.e. `call some_closure/0` is illegal, but `call %some_closure` is OK (i.e. calling uninstantiated closures is illegal);
  this distinction was introduced because closures are currently not statically checkable
- feature: assembler is able to perform basic static analysis of register accesses, and detect some places where a register is
  accessed but would be empty at runtime; this can be disable using `--no-sa` (*no static analysis*) flag if the static analyser
  throws a false positive
- bic: remove `empty` instruction
- feature: add `send` instruction; it supersedes the `Process::pass/2` function
- bic: sending a message cannot fail
- bic: remove obsolete `Process::pass/2` function
- feature: `self` instruction: stores PID of process that executed the instruction in a register
- enhancement: timeouts for `receive` instruction; `receive` got new operand - a timeout, its value may be given as a non-negative number
  of milliseconds, seconds, or a token `infinity`;
  examples: wait 100 milliseconds - `receive 1 100ms`, wait 1 second - `receive 1 1s`, wait indefinitely - `receive 1 infinity`;
  after a timeout expires the VM raises an exception in the process that issued a timeout
- enhancement: timeouts for `join` instruction; work the same as for `receive` instruction
- misc: error messages from assembler are colorised (colorisation is controlled using `VIUAVM_ASM_COLOUR` environment variable;
  value values are: `default` - colorise only when stdout is a terminal, `never`, and `always`)
- enhancement: assembler checks `.name:` directives and detects when a name is reused in a single block
- enhancement: `istore` instruction has `0` as a default second operand (i.e. `istore 1` is assembled as `istore 1 0`)
- enhancement: `fstore` instruction has `0.0` as a default second operand (i.e. `fstore 1` is assembled as `fstore 1 0.0`)
- enhancement: `strstore` instruction has `""` as a default second operand (i.e. `strstore 1` is assembled as `strstore 1 ""`)
- enhancement: assembler detects missing module names in `.link:` directive
- feature: `--meta` option in assembler displays meta information embedded in source code
- feature: `iota` keyword, and `.iota:` directive, they are explained here: https://github.com/marekjm/viuavm/issues/163
- feature: `default` keyword is expanded to default values of operands of some instructions (default target in `call` and `arg`, and
  default values for `istore`, `fstore`, and `strstore`)
- misc: standard library `io` module provides following functions:  `std::io::stdin::getline/0`, `std::io::file::read/1`,
  `std::io::ifstream::open/1`, and `std::io::ifstream::getline/1`; no `std::io::ifstream::close/1` function is provided as files are
  automatically closed upon destruction of ifstream object
- bic: change `branch` instruction to `if`
- feature: basic support for nested blocks in functions; blocks can be nested one level deep, this feature is thought of as a shortcut, not
  to provide full-fledged nesting support, and should be used when a block is not reused acros functions and is relatively simple;
  nested blocks can access register names from their enclosing function, but do not export names to it (i.e. names have lexical scope);
  nested blocks names **are mangled** when unwrapped
- bic: removed byte instructions, they will be superseded with fixed-size bitstring instructions
- bic: dropping joinable processes in frames is no longer an error; this was a common situation - spawn process A, obtain its PID, pass
  the PID to some other process and forget about process A;
  now it is not required to detach the process before dropping its PID
- enhancement: better load balancing across VP schedulers; previous implementation was not using all available cores effectively and
  could leave available CPU cores idle even under "heavier" loads; revised implementation ensures that load balancing kicks in earlier and
  spreads processes across VP schedulers in a more even manner
- fix: `copy` instruction correctly copies objects
- enhancement: better stringification for objects
- bic, enhancement: watchdog is set per-process instead of per-scheduler;
  upon failure, crashed processes *become* their watchdog processes - their stack is unwound, exception state is reset to clear, and
  they start executing the function set as theit watchdog;
  this is a performance and safety optimisation - processes and failures are more isolated, and if restarting a process takes a long time this
  time is taken only from crashed process, not from all other processes on the same scheduler
- fix: processes are bound to new schedulers upon migration; before this fix, if a scheduler was shut down, and then one of the processes it spawned (A)
  spawned a new process (B) after being migrated to another scheduler, the newly spawned process (B) was never executed because it was spawned in a
  shut down scheduler
- fix: duplicated names are not allowed in a single source file
- bic: processes cannot be suspended, and their priority cannot be adjusted, from user code; VM is the sole ruler of processes
- bic: rename `enclose` family of instructions (`enclose`, `enclosecopy`, and `enclosemove`) as `capture` family
- enhancement: `void` can be used as target register index to denote that result of the instruction should be dropped (implemented for `call`, `msg`,
  `process`, `join`, `receive`, and `arg`)
- bic: remove support for `.`-prefixed absolute jumps; this makes reasoning about machine easier since only jumps inside single block of code are valid
- bic, feature: `void` operands are now only one byte long (only the operand type is encoded in bytecode)
- fix: `std::io::ifstream::getline/1` throws an exception when EOF is reached
- bic, enhancement: `not` has two operands: target and source registers
- feature: pointer dereference using `*<register-index>` (e.g. `*pointer`) syntax; exception is thrown when expired pointer is dereferenced, or
  program tries to dereference something that is not a pointer
- feature: `.unused: <register>` directive to tell SA that a value in marked register may be potentially unused
- bic: rename `pull` instruction to `draw`
- bic: `vat` returns not a copy, but a pointer to an object held inside a vector
- fix: VM does not crash when source of `fcall` instruction is not callable, and throws an exception instead
- bic: functions may return to 0 register, `void` must be used to drop return values
- feature: `VIUA_STACK_TRACES` environment variable controlling how stack traces are printed (currently only `VIUA_STACK_TRACES=full` is recognised)
- bic: register index operands must be prefixed by `%` character
- bic: the `izero` instruction setting return value of main function must explicitly state register set
- bic, enhancement: `tmpri` and `tmpro` instructions are no longer part of the ISA, use `move`, `copy` or `swap` with explicit register set names
- feature, bic: support for explicit register set access specifiers in register index operands
- bic: removed `prototype` from bytecode definition
- bic: new reserved word: `boolean`
- fix: pointers now remember their process-of-origin and refuse to be dereferenced outside of it
- fix: pointers are automatically expired upon crossing process boundaries, lazily - upon first access
- fix: accessing elements of empty vector does not crash the VM
- bic: `.main:` directive is no longer allowed
- bic: `vat` and `vpop` do not take immediate values as operands but take indexes from registers
- bic: removed `link` instruction, `import` is now used to import both native and foreign modules
- bic: renamed `.link:` directive to `.import:`
- feature: add `atom` and `atomeq` instructions
- enhancement: ALU instructions' results inherit the type of the left-hand side operand, and
  right-hand side operand is converted to the type of the left-hand side operand before the operation is executed
- bic: only `Integer` and `Float` types are numeric, `Boolean` is not
- bic: remove `detach/1` and `joinable/1` from `Process` type, they were problematic to secure from parallel point of view, and
  were a pain point when it came to predictability
- bic: `Process` values always evaluate to `false`
- feature: `defer` instruction for executing function calls on function return,
- feature: `text` family of instructions for **basic** text manipulation
- feature: values can be stringified by passing them as source operands for `text` instruction
- feature: `VIUAVM_ASM_COLOUR` environment variable controlling colourisation of output from VM internals (e.g. error messages)
- feature: `VIUAVM_ENABLE_TRACING` environment variable, if set to `yes`, makes the VM kernel print execution traces which may prove valuable for debugging
  the overhead introduced by enabling traces is about 10x to 13x (pretty substantial)
- enhancement, feature: Viua VM now uses UTF-8 to represent text internally
- bic: source code of Viua VM assembly must be either ASCII or UTF-8 encoded Unicode, other encodings are not supported

One limitation of static analyser (SA) introduced in this release is its inability to handle backwards jumps.
This, however, is not a problem if the code does not use loops and
instead employs recursion using `tailcall` instruction - SA is able to verify forward jumps without problems, and
using recursion as a method for "looping" would eliminate the need for backward jumps.
If the SA throws false positives `--no-sa` flag can be used.
Problematic code sections should be moved to a separate compilation unit so code that is consumable by SA can still
be checked.

Static analyser displays *traces* for some errors, e.g. frame balance errors, and errors caused by branching and jumps.
These traces are displayed as step-by-step explanations of how the SA reached the error, complete with line and character numbers, and
context lines.
These traces may be a bit longish at times, but they are mostly accurate.
When the SA is not able to provide a trace (e.g. reaching an error takes only one step, or SA does not have enough information) a
single-step message is provided.

Pointer dereferences alter semantics of some instructions, e.g. `send` and `insert`.
Normally, the object is removed from source register of these instructions but when pointer derefence is used things get interesting.
If the result of a pointer dereference is inserted into an object, should the pointer be removed from its register even if it's not directly affected?
Should the object pointed-to be removed from its register?
Answer to both of these questions is no.
Whenever pointer dereference is used as the source either the typical *move* semantics change to *copy-pointed-to* semantics, or
the code is invalid and will result in an exception being thrown.

A user-code invisible improvement to VM's core is also included in this release: all core primitive types used by Viua have defined Viua-specific aliases, and
are a fixed-size types.
This is great for portability.

As a feature for contributors, a `.clang-format` has been added to the repository allowing automatic code formatting and
ensuring a uniform coding style accross Viua VM source base.


----


# From 0.8.3 to 0.8.4

- enhancement: VM is able to execute several virtual processes in parallel if it's compiled with SMP support, i.e.
  with more than one VP scheduler
- bic: `process 0` will not create a process object in register 0 and immediately detach new process upon spawning
- feature: `VIUA_FFI_SCHEDULERS` environment variable affects number of FFI schedulers the VM spawns
- feature: `VIUA_VP_SCHEDULERS` environment variable affects number of VP schedulers the VM spawns
- feature: `-i/--info` option in CPU frontend prints information about Viua VM (number of schedulers, version, etc.)
- feature: `--json` option in CPU frontend same as `--info` but in JSON format


----


# From 0.8.2 to 0.8.3

- feature: the `--` string can now be used to begin comments,
  the same as `;` comments, `--` comments must appear on their own line and
  run only until the end of their line,
- feature: `vec` instruction can pack objects
- feature: external function and block signatures are included in disassembler output
- feature: `.info: <key> "<value>"` directive may be used to embed additional information in compiled files,
- feature: assembler is able to verify ranges of function- and block-local jumps and refuses to compile code that
  contains out-of-range jumps
- fix: removed race condition that would swallow exceptions thrown in FFI calls without registering them in watchdog, or
  priting stack trace
- feature: machine can spawn and utilise multiple FFI schedulers to execute several foreign calls in parallel
  sufficient hardware resources (CPU cores) are required to avoid overscheduling, currently the number of FFI schedulers
  spawned by default is 2


----


# From 0.8.1 to 0.8.2

CPU access from processes is now routed through the scheduler, which allows
decoupling process code from the CPU code and further parallelisation of the VM.
Only schedulers will "talk" with the heart of the VM, processes only access
information local to their scheduler - and since they run sequentially under
schedulers control the access can be lock-less even if there are myriads of
concurrent processes running.

- enhancement: VM is able to restart watchdog even with no stack trace available,
- bic: floats are stringified using the `std::fixed` modifier, which limits decimal digits,
- misc: `VIUA_TEST_SUITE_VALGRIND_CHECKS` environment variable is checked to see if the
  memory leak tests are to be performed,
- fix: processes can be spawned from dynamically linked functions,
- fix: machine does not segfault when an exception is passed between modules (i.e. when
  module A threw it, and module B caught it),
- bic: if an exception escapes from a process it does not bring down the whole VM - other
  processes continue to run uninterrupted,
- bic: stack traces for failed processes are printed during runtime, not in the "aftermath"
  inside CPU frontend,
- bic: machine exits with non-zero exit code only if the `main/` function fails,


----


# From 0.8.0 to 0.8.1

More errors are now detected at compile-time; assembler detects duplicate symbols during linking,
duplicate link requestes (i.e. the same module requested to be linked more than once in a single
compilation unit), and some arity errors during function calls.

- enhancement: assembler fails when duplicate symbols are found during linking phase, and produces
  appropriate error message informing the programmer which symbol was duplicated, linking which module
  triggered the error, and in which module the symbol appeared first,
- enhancement: assembler fails when a module is given more than once as a static link target in one
  compilation unit,
- enhancement: assembler is able to detect some arity errors during compile-time; errors are caught when
  number of call parameters is known at compile-time, and if the function specifies its arity - which
  it can do by appending `/N` suffix to its name (where `N` is a non-negative integer),
- enhancement: assembler may warn (or trigger an error) when it finds a function declared with undefined
  arity, this is controller by `--Wundefined-arity` and `--Eundefined-arity` options,
- bic: assembler option `-E` (*expand source code*)  renamed to `-e`,
- bic/feature: triggering all errors in assembler is enabled by `-E` option,
- bic: functions in `std::functional` module have defined arities,
- enhancement: assembler reports using the following format `<filename>:<line-number>: <class>: <message>`,
  for example `./foo.asm:18: call to undefined function foo/1`
- bic: assembler reports all errors it finds by default, in next versions some error *silencing* options
  may be introduced,
- fix: all machine-provided functions have theit arity specified (as either fixed or variable),
- bic: assembler enforces that main function has specified fixed arity
- enhancement: three variants of main functions are available: `main/0` that receives no arguments,
  `main/1` which receives a vector with all command line arguments sent to the program and the program name, and
  `main/2` which receives two parameters - first the name of the program, and second the rest of the command
  line parameters,
- bic: popping elements from vector with `VPOP` instruction to zero register does not drop them but
  places them in the register, popped elements can be then manually deleted,
- fix: VM does not block on FFI calls when run on one core (fixed race condition that caused the process issuing a
  FFI call to receive `wakeup()` before `suspend()`),
- bic: inspecting type of expired pointers returns "ExpiredPointer" instead of throwing an exception,
- bic: exiting watchdog process with "return" is a fatal VM exception,
- bic: functions must end with either `return` or `tailcall` instruction, the same rule applies to `main/` variants,
- bic: assembler no longer issues errors or warnings about `main/` function ending with `halt` instruction as
  this is not legal - an error about function not ending with `return` or `tailcalll` is issued instead,
- enhancement: assembler catches frames with gaps, i.e. frames that declare a number of parameter slots but leave
  some of the slots empty,
- enhancement: assembler catches parameters passed to slots with too high indexes, i.e. passing parameter to slot
  with index 3 when frame declares only 3 slots,
- enhancement: assembler catches double passes to parameter slotss,


----


# From 0.7.0 to 0.8.0

Better support for closures: users can control what registers to enclose and
how to enclose values in them.
Vector and object modifications have move semantics now (copy semantics must be
implemented in user code).
Improvements to standard library (in `std::vector`, `std::misc` and `std::functional` modules).
Inter-function tail calls.
FFI worker thread for non-blocking calls to foreign functions.

- bic: `PAREF` and `REF` instructions removed, references made an internal tool of the VM,
- feature: `ENCLOSECOPY` instruction for enclosing objects in closures by copying them,
- feature: `ENCLOSEMOVE` instruction for enclosing objects in closures by moving them
  inside the closure,
- bic: renamed `CLBIND` to `ENCLOSE`,
- bic: changed the way closures are created, i.e. now, the closure is created first and
  only then objects are enclosed (either by copy, by move or by reference),
- bic: renamed `THREAD` to `PROCESS`,
- bic: vector instructions `VINSERT`, `VPUSH` and `VPOP` have move semantics,
- bic: removed `Object::set` and `Object::get` methods from `Object`'s prototype (object
  modification instructions `INSERT` and `REMOVE` must be used instead),
- feature: `INSERT` and `REMOVE` instructions with move semantics for object modification,
- fix: `VPOP` allows popping all indexes, not only the last one,
- fix: `std::functional::apply` works correctly for functions that do not return anything,
- bic: renamed `THJOIN` to `JOIN` to reflect the name change from *threads* to *processes*,
- bic: renamed `THRECEIVE` to `RECEIVE` to reflect the name change from *threads* to *processes*,
- fix: process abort messages sent to watchdog include `parameters` attribute with a vector of
  parameters passed to top-most function of the aborted process,
- fix: watchdog executes after process queue cleanup during CPU burst phase to prevent processes restarted
  by watchdog to be immediately erased,
- misc: function `std::misc::cycle/1` (*running for at least N cycles*) added to standard library,
- feature: function `std::vector::of/2` (*create vector of N objects generated by supplied F function*) added to standard library,
- feature: function `std::vector::of_ints/2` (*create a vector of integers from 0 to N-1*) added to standard library,
- feature: function `std::vector::every/2` (*check if every element passes a test supplied in function F*) added to standard library,
- feature: function `std::vector::any/2` (*check if any element passes a test supplied in function F*) added to standard library,
- feature: functions `std::vector::reverse/1` and `std::vector::reverse_in_place/1` added to standard library,
- fix: function `std::functional::apply` correctly handles functions that do not return a value,
- fix: machine no longer crashes when exceptions thrown by foreign libraries enter watchdog process and
  are not manually deleted before the foreign library is closed - readonly resources (e.g. `vtable`s) of
  foreign library (`.so`) were being made unavailable but machine still wanted to access them when
  deleting objects,
- bic: `PARAM` immediately copies parameters into a frame, not when they are accessed;
- feature: new `TAILCALL` instruction,
- enhancement: foreign functions are not called immediately with `CALL` instruction, but are instead scheduled
  to run on a FFI worker thread - special thread that only executes foreign function calls,
  this way native Viua code is never blocked by an FFI call,


----


# From 0.6.1 to 0.7.0

- bic: `throw` instruction no longer leaves thrown object in its source register;
  thrown object is put in special *throw-register* and the source register in
  currently used instruction set is made empty
- bic: `free` instruction was renamed to `delete` to better match the naming convections
  of the other object-lifespan controlling instructions (i.e. the `new` instruction)
- enhancement: change `Thread::instruction_counter`'s type from `unsigned` to `uint64_t`
- fix: stack traces displayed after uncaught exceptions are generated for the thread that
  the exception originated from
- bic: machine reports the function that started a thread as orphaning thread's children,
  this means that old "main/1 orphaning threads" changes to "__entry/0 orphaning trhreads"
- misc: if stack is not available "<unavailable> (stack empty)" will be used when
  machine reports that threads were orphaned,
- enhancement: returning objects from functions has "move semantics" - there is no copy
  operation and the object is just moved to the caller frame,
- bic: `String::stringify()` foreign method takes pointer to an object as its second argument,
- bic: `String::represent()` foreign method takes pointer to an object as its second argument,
- bic: `std::string::stringify` takes pointer to object to stringify instead of a reference,
  this makes the objects stay/1 within VM's scope-based memory management system,
- bic: `std::string::represent/1` takes pointer to object to stringify instead of a reference,
- bic: `end` instruction renamed to `return`,
- feature: VM provides a mechanism to spawn an immortal watchdog thread to deal with deaths of
  other threads (the syntax is `watchdog <function-name>`, `watchdog` instruction requires a frame),
- enhancement: VM provides a mechanism to extract return values from functions running in threads,
- bic: syntax of `thjoin` instruction changed from `thjoin <thread-handle>`
  to `thjoin <target-register> <thread-handle>`,
- enhancement: slightly better messages for some exceptions,
- feature: threads can be suspended and woken-up,
- feature: `pamv` instruction added to instruction set, supports pass-by-move,<|MERGE_RESOLUTION|>--- conflicted
+++ resolved
@@ -45,13 +45,10 @@
   functions the assembler can use
 - feature: `no_sa` function attribute disabling static analysis for function marked with this attribute
 - enhancement: C++ standard used for Viua VM development was updated to C++17
-<<<<<<< HEAD
 - fix: when displaying errors newlines are no longer underlined
 - feature: new `viua-parser` (`build/bin/vm/parser`) tool providing vastly enhanced SA when compared with
   the older one available in `viua-asm` (`build/bin/vm/asm`)
-=======
 - fix, bic: `vinsert` no longer takes literals in the index operand (thanks @vktgz for reporting this)
->>>>>>> 8fb7c74c
 
 
 ----
