--- conflicted
+++ resolved
@@ -41,7 +41,9 @@
 - fix: disassembler correctly outputs register set specifiers for `if`, `streq`, `insert`, and
   `remove` instructions
 - feature: disassemler outputs per-instruction offsets when `--debug` flag is in effect
-<<<<<<< HEAD
+- feature: attributes for functions (`.function: [[attr0, attr1]] fun/0`) providing additional details about
+  functions the assembler can use
+- feature: `no_sa` function attribute disabling static analysis for function marked with this attribute
 - feature: `fixedincrement` and`fixeddecrement` instructions for fixed-width integers/bit strings
 - feature: `fixedadd` instructions for arithmetic on fixed-width integers
 
@@ -49,11 +51,6 @@
 signed arithmetic is requested.
 Arithmetic *always* wraps when the result is out-of-range.
 Increment and decrement have no concept of signedness and treat all values as unsigned.
-=======
-- feature: attributes for functions (`.function: [[attr0, attr1]] fun/0`) providing additional details about
-  functions the assembler can use
-- feature: `no_sa` function attribute disabling static analysis for function marked with this attribute
->>>>>>> b3bd0d34
 
 
 ----
