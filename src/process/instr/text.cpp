--- conflicted
+++ resolved
@@ -55,9 +55,17 @@
 }
 
 
-<<<<<<< HEAD
-viua::internals::types::byte* viua::process::Process::optextat(viua::internals::types::byte*) {
-    throw new viua::types::Exception("instruction not implemented");
+viua::internals::types::byte* viua::process::Process::optextat(viua::internals::types::byte* addr) {
+    viua::kernel::Register* target = nullptr;
+    tie(addr, target) = viua::bytecode::decoder::operands::fetch_register(addr, this);
+
+    viua::types::Type *source_text = nullptr, *index = nullptr;
+    tie(addr, source_text) = viua::bytecode::decoder::operands::fetch_object(addr, this);
+    tie(addr, index) = viua::bytecode::decoder::operands::fetch_object(addr, this);
+
+    *target = unique_ptr<viua::types::Type>{new viua::types::Text(static_cast<viua::types::Text*>(source_text)->at(static_cast<viua::types::Integer*>(index)->as_int64()))};
+
+    return addr;
 }
 
 
@@ -66,8 +74,16 @@
 }
 
 
-viua::internals::types::byte* viua::process::Process::optextlength(viua::internals::types::byte*) {
-    throw new viua::types::Exception("instruction not implemented");
+viua::internals::types::byte* viua::process::Process::optextlength(viua::internals::types::byte* addr) {
+    viua::kernel::Register* target = nullptr;
+    tie(addr, target) = viua::bytecode::decoder::operands::fetch_register(addr, this);
+
+    viua::types::Type *source = nullptr;
+    tie(addr, source) = viua::bytecode::decoder::operands::fetch_object(addr, this);
+
+    *target = unique_ptr<viua::types::Type>{new viua::types::Integer(static_cast<viua::types::Text*>(source)->size())};
+
+    return addr;
 }
 
 
@@ -88,30 +104,4 @@
 
 viua::internals::types::byte* viua::process::Process::optextconcat(viua::internals::types::byte*) {
     throw new viua::types::Exception("instruction not implemented");
-=======
-viua::internals::types::byte* viua::process::Process::optextat(viua::internals::types::byte* addr) {
-    viua::kernel::Register* target = nullptr;
-    tie(addr, target) = viua::bytecode::decoder::operands::fetch_register(addr, this);
-
-    viua::types::Type *source_text = nullptr, *index = nullptr;
-    tie(addr, source_text) = viua::bytecode::decoder::operands::fetch_object(addr, this);
-    tie(addr, index) = viua::bytecode::decoder::operands::fetch_object(addr, this);
-
-    *target = unique_ptr<viua::types::Type>{new viua::types::Text(static_cast<viua::types::Text*>(source_text)->at(static_cast<viua::types::Integer*>(index)->as_int64()))};
-
-    return addr;
-}
-
-
-viua::internals::types::byte* viua::process::Process::optextlength(viua::internals::types::byte* addr) {
-    viua::kernel::Register* target = nullptr;
-    tie(addr, target) = viua::bytecode::decoder::operands::fetch_register(addr, this);
-
-    viua::types::Type *source = nullptr;
-    tie(addr, source) = viua::bytecode::decoder::operands::fetch_object(addr, this);
-
-    *target = unique_ptr<viua::types::Type>{new viua::types::Integer(static_cast<viua::types::Text*>(source)->size())};
-
-    return addr;
->>>>>>> 700c23c2
 }