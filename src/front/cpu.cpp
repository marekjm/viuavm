#include <cstdlib>
#include <cstdint>
#include <iostream>
#include <fstream>
#include <string>
#include <vector>
#include "../version.h"
#include "../support/string.h"
#include "../cpu/cpu.h"
#include "../program.h"
using namespace std;


const char* NOTE_LOADED_ASM = "note: seems like you have loaded an .asm file which cannot be run on CPU without prior compilation";


// MISC FLAGS
bool SHOW_HELP = false;
bool SHOW_VERSION = false;
bool VERBOSE = false;
bool DEBUG = false;
bool STEP_BY_STEP = false;
bool ANALYZE = false;


// WARNING FLAGS
bool WARNING_ALL = false;


// ERROR FLAGS
bool ERROR_ALL = false;


int main(int argc, char* argv[]) {
    // setup command line arguments vector
    vector<string> args;
    string option;
    for (int i = 1; i < argc; ++i) {
        option = string(argv[i]);
        if (option == "--help") {
            SHOW_HELP = true;
            continue;
        } else if (option == "--version") {
            SHOW_VERSION = true;
            continue;
        } else if (option == "--verbose") {
            VERBOSE = true;
            continue;
        } else if (option == "--debug") {
            DEBUG = true;
            continue;
        } else if (option == "--Wall") {
            WARNING_ALL = true;
            continue;
        } else if (option == "--Eall") {
            ERROR_ALL = true;
            continue;
        } else if (option == "--step") {
            STEP_BY_STEP = true;
            continue;
        } else if (option == "--analyze") {
            ANALYZE = true;
            continue;
        }
        args.push_back(argv[i]);
    }

    int ret_code = 0;

    if (SHOW_HELP or SHOW_VERSION) {
        cout << "wudoo VM virtual machine, version " << VERSION << endl;
        if (SHOW_HELP) {
            cout << "    --debug <infile>       - to run a program in debug mode (shows debug output)" << endl;
            cout << "    --stepping <infile>    - to run a program in stepping mode (pauses after each instruction, implies debug mode)" << endl;
            cout << "    --help                 - to display this message" << endl;
        }
        return 0;
    }

    if (args.size() == 0) {
        cout << "fatal: no input file" << endl;
        return 1;
    }

    string filename = "";
    filename = args[0];

    if (!filename.size()) {
        cout << "fatal: no file to run" << endl;
        return 1;
    }

    if (VERBOSE or DEBUG) {
        cout << "message: running \"" << filename << "\"" << endl;
    }

    ifstream in(filename, ios::in | ios::binary);

    if (!in) {
        cout << "fatal: file could not be opened: " << filename << endl;
        return 1;
    }

    uint16_t function_ids_section_size = 0;
    char buffer[16];
    in.read(buffer, sizeof(uint16_t));
    function_ids_section_size = *((uint16_t*)buffer);
    if (VERBOSE or DEBUG) { cout << "message: function mapping section: " << function_ids_section_size << " bytes" << endl; }

    /*  The code below extracts function id-to-address mapping.
     */
    map<string, uint16_t> function_address_mapping;
    char *buffer_function_ids = new char[function_ids_section_size];
    in.read(buffer_function_ids, function_ids_section_size);
    char *function_ids_map = buffer_function_ids;
<<<<<<< HEAD
=======
    map<string, uint16_t> function_address_mapping;
>>>>>>> fc8898b4

    int i = 0;
    string fn_name;
    uint16_t fn_address;
    while (i < function_ids_section_size) {
        fn_name = string(function_ids_map);
        i += fn_name.size() + 1;  // one for null character
        fn_address = *((uint16_t*)(buffer_function_ids+i));
        i += sizeof(uint16_t);
        function_ids_map = buffer_function_ids+i;
        function_address_mapping[fn_name] = fn_address;

        if (DEBUG) {
            cout << "debug: function id-to-address mapping: " << fn_name << " @ byte " << fn_address << endl;
        }
    }
    delete[] buffer_function_ids;
<<<<<<< HEAD

=======
>>>>>>> fc8898b4

    uint16_t bytes;
    uint16_t starting_instruction;

    in.read(buffer, 16);
    if (!in) {
        cout << "fatal: an error occued during bytecode loading: cannot read size" << endl;
        if (str::endswith(filename, ".asm")) { cout << NOTE_LOADED_ASM << endl; }
        return 1;
    } else {
        bytes = *((uint16_t*)buffer);
    }
    if (VERBOSE or DEBUG) { cout << "message: bytecode size: " << bytes << " bytes" << endl; }

    in.read(buffer, 16);
    if (!in) {
        cout << "fatal: an error occued during bytecode loading: cannot read executable offset" << endl;
        if (str::endswith(filename, ".asm")) { cout << NOTE_LOADED_ASM << endl; }
        return 1;
    } else {
        starting_instruction = *((uint16_t*)buffer);
    }
    if (VERBOSE or DEBUG) { cout << "message: first executable instruction at byte " << starting_instruction << endl; }

    byte* bytecode = new byte[bytes];
    in.read((char*)bytecode, bytes);

    if (!in) {
        cout << "fatal: an error occued during bytecode loading: cannot read instructions" << endl;
        if (str::endswith(filename, ".asm")) { cout << NOTE_LOADED_ASM << endl; }
        return 1;
    }
    in.close();

    // run the bytecode
    CPU cpu;
    cpu.debug = (DEBUG or STEP_BY_STEP);
    cpu.stepping = STEP_BY_STEP;
    for (auto p : function_address_mapping) { cpu.mapfunction(p.first, p.second); }

    if (not ANALYZE) {
        ret_code = cpu.load(bytecode).bytes(bytes).eoffset(starting_instruction).run();
    }

    return ret_code;
}<|MERGE_RESOLUTION|>--- conflicted
+++ resolved
@@ -113,10 +113,6 @@
     char *buffer_function_ids = new char[function_ids_section_size];
     in.read(buffer_function_ids, function_ids_section_size);
     char *function_ids_map = buffer_function_ids;
-<<<<<<< HEAD
-=======
-    map<string, uint16_t> function_address_mapping;
->>>>>>> fc8898b4
 
     int i = 0;
     string fn_name;
@@ -134,10 +130,7 @@
         }
     }
     delete[] buffer_function_ids;
-<<<<<<< HEAD
 
-=======
->>>>>>> fc8898b4
 
     uint16_t bytes;
     uint16_t starting_instruction;
