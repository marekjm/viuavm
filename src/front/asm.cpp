#include <iostream>
#include <fstream>
<<<<<<< HEAD
#include <string>
#include <sstream>
#include <vector>
#include <map>
#include <unordered_set>
#include <viua/bytecode/maps.h>
=======
>>>>>>> 9207a12f
#include <viua/support/string.h>
#include <viua/support/env.h>
#include <viua/version.h>
#include <viua/cg/assembler/assembler.h>
#include <viua/front/asm.h>
using namespace std;


// MISC FLAGS
bool SHOW_HELP = false;
bool SHOW_VERSION = false;

// are we assembling a library?
bool AS_LIB = false;

// are we just expanding the source to simple form?
bool EXPAND_ONLY = false;
// are we only verifying source code correctness?
bool EARLY_VERIFICATION_ONLY = false;

bool VERBOSE = false;
bool DEBUG = false;
bool SCREAM = false;

bool WARNING_ALL = false;
bool ERROR_ALL = false;

// WARNINGS
bool WARNING_MISSING_END = false;

// ERRORS
bool ERROR_MISSING_END = false;


bool usage(const char* program, bool SHOW_HELP, bool SHOW_VERSION, bool VERBOSE) {
    if (SHOW_HELP or (SHOW_VERSION and VERBOSE)) {
        cout << "Viua VM assembler, version ";
    }
    if (SHOW_HELP or SHOW_VERSION) {
        cout << VERSION << '.' << MICRO << ' ' << COMMIT << endl;
    }
    if (SHOW_HELP) {
        cout << "\nUSAGE:\n";
        cout << "    " << program << " [option...] [-o <outfile>] <infile> [<linked-file>...]\n" << endl;
        cout << "OPTIONS:\n";
        cout << "    " << "-V, --version            - show version\n"
             << "    " << "-h, --help               - display this message\n"
             << "    " << "-v, --verbose            - show verbose output\n"
             << "    " << "-d, --debug              - show debugging output\n"
             << "    " << "    --scream             - show so much debugging output it becomes noisy\n"
             << "    " << "-W, --Wall               - warn about everything\n"
             << "    " << "    --Wmissin-end        - warn about missing 'end' instruction at the end of functions\n"
             << "    " << "    --Eall               - treat all warnings as errors\n"
             << "    " << "    --Emissing-end       - treat missing 'end' instruction at the end of function as error\n"
             << "    " << "-c, --lib                - assemble as a library\n"
             << "    " << "-E, --expand             - only expand the source code to simple form (one instruction per line)\n"
             << "    " << "                           with this option, assembler prints expanded source to standard output\n"
             << "    " << "-C, --verify             - verify source code correctness without actually compiling it\n"
             << "    " << "                         - verify source code correctness without actually compiling it\n"
             << "    " << "                           this option turns assembler into source level debugger and static code analyzer hybrid\n"
             ;
    }

    return (SHOW_HELP or SHOW_VERSION);
}

int main(int argc, char* argv[]) {
    // setup command line arguments vector
    vector<string> args;
    string option;

    string filename(""), compilename("");

<<<<<<< HEAD
    string line;
    for (unsigned i = 0; i < lines.size(); ++i) {
        line = lines[i];
        if (str::startswith(line, ".mark:") or str::startswith(line, ".name:") or str::startswith(line, ".main:") or str::startswith(line, ".link:") or str::startswith(line, ".signature:") or str::startswith(line, ".bsignature:") or str::startswith(line, ".type:")) {
            /*  Lines beginning with `.mark:` are just markers placed in code and
             *  are do not produce any bytecode.
             *  Lines beginning with `.name:` are asm directives that assign human-rememberable names to
             *  registers.
             *  Lines beginning with `.signature:` and `.bsignature:` covey information about functions and
             *  blocks that will be available at runtime but may not be available during compilation.
             *  Lines beginning with `.type:` inform the assembler that definition of this type will be
             *  supplied later (either by `.class:` block, or by dynamically defining the type during runtime).
             *
             *  Assembler directives are discarded by the assembler during the bytecode-generation phase
             *  so they can be skipped in this step as fast as possible
             *  to avoid complicating code that appears later and
             *  deals with assembling CPU instructions.
             */
            continue;
        }

        if (str::startswith(line, ".function:") or str::startswith(line, ".block:")) {
            // skip function and block definition blocks
            while (lines[++i] != ".end");
            continue;
        }
        if (str::startswith(line, ".class:")) {
            // skip class definition lines
            while (lines[++i] != ".end");
=======
    for (int i = 1; i < argc; ++i) {
        option = string(argv[i]);
        if (option == "--help" or option == "-h") {
            SHOW_HELP = true;
            continue;
        } else if (option == "--version" or option == "-V") {
            SHOW_VERSION = true;
>>>>>>> 9207a12f
            continue;
        } else if (option == "--verbose" or option == "-v") {
            VERBOSE = true;
            continue;
        } else if (option == "--debug" or option == "-d") {
            DEBUG = true;
            continue;
        } else if (option == "--scream") {
            SCREAM = true;
            continue;
        } else if (option == "--lib" or option == "-c") {
            AS_LIB = true;
            continue;
        } else if (option == "--Wall" or option == "-W") {
            WARNING_ALL = true;
            continue;
        } else if (option == "--Eall") {
            ERROR_ALL = true;
            continue;
        } else if (option == "--Wmissing-end") {
            WARNING_MISSING_END = true;
            continue;
        } else if (option == "--Emissing-end") {
            ERROR_MISSING_END = true;
            continue;
        } else if (option == "--out" or option == "-o") {
            if (i < argc-1) {
                compilename = string(argv[++i]);
            } else {
                cout << "error: option '" << argv[i] << "' requires an argument: filename" << endl;
                exit(1);
            }
            continue;
        } else if (option == "--expand" or option == "-E") {
            EXPAND_ONLY = true;
            continue;
        } else if (option == "--verify" or option == "-C") {
            EARLY_VERIFICATION_ONLY = true;
            continue;
        }
        args.push_back(argv[i]);
    }

    if (usage(argv[0], SHOW_HELP, SHOW_VERSION, VERBOSE)) { return 0; }

<<<<<<< HEAD
vector<string> expandSource(const vector<string>& lines) {
    vector<string> stripped_lines;
=======
    if (args.size() == 0) {
        cout << "fatal: no input file" << endl;
        return 1;
    }
>>>>>>> 9207a12f

    ////////////////////////////////
    // FIND FILENAME AND COMPILENAME
    filename = args[0];
    if (!filename.size()) {
        cout << "fatal: no file to assemble" << endl;
        return 1;
    }
    if (!support::env::isfile(filename)) {
        cout << "fatal: could not open file: " << filename << endl;
        return 1;
    }

    if (compilename == "") {
        if (AS_LIB) {
            compilename = (filename + ".wlib");
        } else {
            compilename = "a.out";
        }
    }

    if (VERBOSE or DEBUG) {
        cout << "message: assembling \"" << filename << "\" to \"" << compilename << "\"" << endl;
    }


    //////////////////////////////////////////
    // GATHER LINKS OBTAINED FROM COMMAND LINE
    vector<string> commandline_given_links;
    for (unsigned i = 1; i < args.size(); ++i) {
        commandline_given_links.push_back(args[i]);
    }


    ////////////////
    // READ LINES IN
    ifstream in(filename, ios::in | ios::binary);
    if (!in) {
        cout << "fatal: file could not be opened: " << filename << endl;
        return 1;
    }

    vector<string> lines;
    string line;
    while (getline(in, line)) { lines.push_back(line); }

<<<<<<< HEAD
    vector<string> expanded_lines = expandSource(lines);
=======
    map<unsigned, unsigned> expanded_lines_to_source_lines;
    vector<string> expanded_lines = expandSource(lines, expanded_lines_to_source_lines);
>>>>>>> 9207a12f
    if (EXPAND_ONLY) {
        for (unsigned i = 0; i < expanded_lines.size(); ++i) {
            cout << expanded_lines[i] << endl;
        }
        return 0;
    }

<<<<<<< HEAD
    vector<string> ilines = assembler::ce::getilines(expanded_lines);   // instruction lines


    //////////////////////////////
    // SETUP INITIAL BYTECODE SIZE
    uint16_t bytes = 0;


    //////////////////////////////////////////
    // GATHER TYPE NAMES AND CLASS DEFINITIONS
    unordered_set<string> type_names = assembler::ce::getTypeNames(ilines);


    ///////////////////////////////////////////
    // GATHER FUNCTION NAMES AND SIGNATURES
    //
    // SIGNATURES ARE USED WITH DYNAMIC LINKING
    // AS ASSEMBLER WOULD COMPLAIN ABOUT
    // CALLS TO UNDEFINED FUNCTIONS
    vector<string> function_names;
    try {
        function_names = assembler::ce::getFunctionNames(expanded_lines);
    } catch (const string& e) {
        cout << "fatal: " << e << endl;
        return 1;
    }

    vector<string> function_signatures;
    try {
        function_signatures = assembler::ce::getSignatures(expanded_lines);
    } catch (const string& e) {
        cout << "fatal: " << e << endl;
        return 1;
    }


    /////////////////////
    // GATHER BLOCK NAMES
    vector<string> block_names;
    try {
        block_names = assembler::ce::getBlockNames(expanded_lines);
    } catch (const string& e) {
        cout << "fatal: " << e << endl;
        return 1;
    }

    vector<string> block_signatures;
    try {
        block_signatures = assembler::ce::getBlockSignatures(expanded_lines);
    } catch (const string& e) {
        cout << "fatal: " << e << endl;
        return 1;
    }


    /////////////////////////
    // GET MAIN FUNCTION NAME
    string main_function = "";
    for (string line : ilines) {
        if (str::startswith(line, ".main:")) {
            if (DEBUG) {
                cout << "setting main function to: ";
            }
            main_function = str::lstrip(str::sub(line, 6));
            cout << main_function << endl;
            break;
        }
    }
    if (main_function == "" and not AS_LIB) {
        main_function = "main";
    }
    if (((VERBOSE and main_function != "main" and main_function != "") or DEBUG) and not AS_LIB) {
        cout << "debug (notice): main function set to: '" << main_function << "'" << endl;
    }

=======
>>>>>>> 9207a12f

    vector<string> ilines = assembler::ce::getilines(expanded_lines);
    invocables_t functions;
    if (gatherFunctions(&functions, expanded_lines, ilines)) {
        return 1;
    }
    invocables_t blocks;
    if (gatherBlocks(&blocks, expanded_lines, ilines)) {
        return 1;
    }

    ///////////////////////////////////////////
    // INITIAL VERIFICATION OF CODE CORRECTNESS
    string report;
    if ((report = assembler::verify::directives(expanded_lines, expanded_lines_to_source_lines)).size()) {
        cout << report << endl;
        return 1;
    }
    if ((report = assembler::verify::instructions(expanded_lines, expanded_lines_to_source_lines)).size()) {
        cout << report << endl;
        return 1;
    }
    if ((report = assembler::verify::ressInstructions(expanded_lines, expanded_lines_to_source_lines, AS_LIB)).size()) {
        cout << report << endl;
        return 1;
    }
    if ((report = assembler::verify::functionBodiesAreNonempty(expanded_lines, functions.bodies)).size()) {
        cout << report << endl;
        return 1;
    }
    if ((report = assembler::verify::blockTries(expanded_lines, expanded_lines_to_source_lines, blocks.names, blocks.signatures)).size()) {
        cout << report << endl;
        return 1;
    }
    if ((report = assembler::verify::frameBalance(expanded_lines, expanded_lines_to_source_lines)).size()) {
        cout << report << endl;
        exit(1);
    }

    ////////////////////////////
    // VERIFY FRAME INSTRUCTIONS
    for (unsigned i = 0; i < expanded_lines.size(); ++i) {
        line = str::lstrip(expanded_lines[i]);
        if (not str::startswith(line, "frame")) {
            continue;
        }

        line = str::lstrip(str::sub(line, str::chunk(line).size()));

        if (line.size() == 0) {
            cout << "fatal: frame instruction without operands at line " << i << " in " << filename;
            return 1;
        }
    }

    /////////////////////////
    // VERIFY FUNCTION BODIES
    for (auto function : functions.bodies) {
        vector<string> flines = function.second;
        if ((flines.size() == 0 or flines.back() != "end") and (function.first != "main" and flines.back() != "halt")) {
            if (ERROR_MISSING_END or ERROR_ALL) {
                cout << "fatal: missing 'end' at the end of function '" << function.first << "'" << endl;
                exit(1);
            } else if (WARNING_MISSING_END or WARNING_ALL) {
                cout << "warning: missing 'end' at the end of function '" << function.first << "'" << endl;
            }
        }
    }

    //////////////////////
    // VERIFY BLOCK BODIES
    for (auto block : blocks.bodies) {
        vector<string> flines = block.second;
        if (flines.size() == 0) {
            cout << "fatal: block '" << block.first << "' has empty body" << endl;
            exit(1);
        }
        string last_line = flines.back();
        if (not (last_line == "leave" or last_line == "end" or last_line == "halt")) {
            cout << "fatal: missing returning instruction ('leave', 'end' or 'halt') at the end of block '" << block.first << "'" << endl;
            exit(1);
        }
    }


    if (EARLY_VERIFICATION_ONLY) {
        return 0;
    }

    compilationflags_t flags;
    flags.as_lib = AS_LIB;
    flags.verbose = VERBOSE;
    flags.debug = DEBUG;
    flags.scream = SCREAM;

    int ret_code = 0;
    try {
        ret_code = generate(expanded_lines, expanded_lines_to_source_lines, ilines, functions, blocks, filename, compilename, commandline_given_links, flags);
    } catch (const string& e) {
        ret_code = 1;
        cout << "fatal: exception occured during assembling: " << e << endl;
    }

<<<<<<< HEAD
    for (string lnk : links) {
        if (DEBUG or VERBOSE) {
            cout << "[loader] message: linking with: '" << lnk << "\'" << endl;
        }

        Loader loader(lnk);
        loader.load();

        vector<unsigned> lib_jumps = loader.getJumps();
        if (DEBUG) {
            cout << "[loader] entries in jump table: " << lib_jumps.size() << endl;
            for (unsigned i = 0; i < lib_jumps.size(); ++i) {
                cout << "  jump at byte: " << lib_jumps[i] << endl;
            }
        }

        linked_libs_jumptables[lnk] = lib_jumps;

        map<string, uint16_t> fn_addresses = loader.getFunctionAddresses();
        vector<string> fn_names = loader.getFunctions();
        for (string fn : fn_names) {
            function_addresses[fn] = fn_addresses.at(fn) + current_link_offset;
            linked_function_names.push_back(fn);
            if (DEBUG) {
                cout << "  \"" << fn << "\": entry point at byte: " << current_link_offset << '+' << fn_addresses.at(fn) << endl;
            }
        }

        linked_libs_bytecode.push_back( tuple<string, uint16_t, char*>(lnk, loader.getBytecodeSize(), loader.getBytecode()) );
        bytes += loader.getBytecodeSize();
    }


    //////////////////////////////////////////////////////////////
    // EXTEND FUNCTION NAMES VECTOR WITH NAMES OF LINKED FUNCTIONS
    for (string name : linked_function_names) { function_names.push_back(name); }


    /////////////////////////////////////////////////////////////////////////
    // AFTER HAVING OBTAINED LINKED NAMES, IT IS POSSIBLE TO VERIFY CALLS AND
    // CALLABLE (FUNCTIONS, CLOSURES, ETC.) CREATIONS
    if ((report = assembler::verify::functionCallsAreDefined(expanded_lines, function_names, function_signatures)).size()) {
        cout << report << endl;
        exit(1);
    }
    if ((report = assembler::verify::frameBalance(expanded_lines)).size()) {
        cout << report << endl;
        exit(1);
    }
    if ((report = assembler::verify::callableCreations(expanded_lines, function_names, function_signatures)).size()) {
        cout << report << endl;
        exit(1);
    }


    /////////////////////////////
    // REPORT TOTAL BYTECODE SIZE
    if ((VERBOSE or DEBUG) and linked_function_names.size() != 0) {
        cout << "message: total required bytes: " << bytes << " bytes" << endl;
    }
    if (DEBUG) {
        cout << "debug: required bytes: " << (bytes-(bytes-current_link_offset)) << " local" << endl;
        cout << "debug: required bytes: " << (bytes-current_link_offset) << " linked" << endl;
    }


    ///////////////////////////
    // REPORT FIRST INSTRUCTION
    if ((VERBOSE or DEBUG) and not AS_LIB) {
        cout << "message: first instruction pointer: " << starting_instruction << endl;
    }


    ////////////////////////////////////////
    // CREATE OFSTREAM TO WRITE BYTECODE OUT
    ofstream out(compilename, ios::out | ios::binary);


    ////////////////////
    // CREATE JUMP TABLE
    vector<unsigned> jump_table;


    /////////////////////////////////////////////////////////
    // GENERATE BYTECODE OF LOCAL FUNCTIONS AND BLOCKS
    //
    // BYTECODE IS GENERATED HERE BUT NOT YET WRITTEN TO FILE
    // THIS MUST BE GENERATED HERE TO OBTAIN FILL JUMP TABLE
    map<string, tuple<int, byte*> > functions_bytecode;
    map<string, tuple<int, byte*> > blocks_bytecode;
    int functions_section_size = 0;
    int blocks_section_size = 0;

    vector<tuple<int, int> > jump_positions;

    for (string name : block_names) {
        // do not generate bytecode for blocks that were linked
        if (find(linked_block_names.begin(), linked_block_names.end(), name) != linked_block_names.end()) { continue; }

        if (VERBOSE or DEBUG) {
            cout << "[asm] message: generating bytecode for block \"" << name << '"';
        }
        uint16_t fun_bytes = 0;
        try {
            fun_bytes = Program::countBytes(blocks.at(name));
            if (VERBOSE or DEBUG) {
                cout << " (" << fun_bytes << " bytes at byte " << blocks_section_size << ')' << endl;
            }
        } catch (const string& e) {
            cout << "fatal: error during block size count (pre-assembling): " << e << endl;
            exit(1);
        } catch (const std::out_of_range& e) {
            cout << e.what() << endl;
            exit(1);
        }

        Program func(fun_bytes);
        func.setdebug(DEBUG).setscream(SCREAM);
        try {
            assemble(func, blocks.at(name));
        } catch (const string& e) {
            cout << (DEBUG ? "\n" : "") << "fatal: error during assembling: " << e << endl;
            exit(1);
        } catch (const char*& e) {
            cout << (DEBUG ? "\n" : "") << "fatal: error during assembling: " << e << endl;
            exit(1);
        } catch (const std::out_of_range& e) {
            cout << (DEBUG ? "\n" : "") << "[asm] fatal: could not assemble block '" << name << "' (" << e.what() << ')' << endl;
            exit(1);
        }

        vector<unsigned> jumps = func.jumps();
        vector<unsigned> jumps_absolute = func.jumpsAbsolute();

        vector<tuple<int, int> > local_jumps;
        for (unsigned i = 0; i < jumps.size(); ++i) {
            unsigned jmp = jumps[i];
            local_jumps.push_back(tuple<int, int>(jmp, blocks_section_size));
        }
        func.calculateJumps(local_jumps);

        byte* btcode = func.bytecode();

        // store generated bytecode fragment for future use (we must not yet write it to the file to conform to bytecode format)
        blocks_bytecode[name] = tuple<int, byte*>(func.size(), btcode);

        // extend jump table with jumps from current block
        for (unsigned i = 0; i < jumps.size(); ++i) {
            unsigned jmp = jumps[i];
            if (DEBUG) {
                cout << "[asm] debug: pushed relative jump to jump table: " << jmp << '+' << blocks_section_size << endl;
            }
            jump_table.push_back(jmp+blocks_section_size);
        }

        for (unsigned i = 0; i < jumps_absolute.size(); ++i) {
            if (DEBUG) {
                cout << "[asm] debug: pushed absolute jump to jump table: " << jumps_absolute[i] << "+0" << endl;
            }
            jump_positions.push_back(tuple<int, int>(jumps_absolute[i]+blocks_section_size, 0));
        }

        blocks_section_size += func.size();
    }

    // functions section size, must be offset by the size of block section
    functions_section_size = blocks_section_size;

    for (string name : function_names) {
        // do not generate bytecode for functions that were linked
        if (find(linked_function_names.begin(), linked_function_names.end(), name) != linked_function_names.end()) { continue; }

        if (VERBOSE or DEBUG) {
            cout << "[asm] message: generating bytecode for function \"" << name << '"';
        }
        uint16_t fun_bytes = 0;
        try {
            fun_bytes = Program::countBytes(name == ENTRY_FUNCTION_NAME ? filter(functions.at(name)) : functions.at(name));
            if (VERBOSE or DEBUG) {
                cout << " (" << fun_bytes << " bytes at byte " << functions_section_size << ')' << endl;
            }
        } catch (const string& e) {
            cout << "fatal: error during function size count (pre-assembling): " << e << endl;
            exit(1);
        } catch (const std::out_of_range& e) {
            cout << e.what() << endl;
            exit(1);
        }

        Program func(fun_bytes);
        func.setdebug(DEBUG).setscream(SCREAM);
        try {
            assemble(func, functions.at(name));
        } catch (const string& e) {
            cout << (DEBUG ? "\n" : "") << "fatal: error during assembling: " << e << endl;
            exit(1);
        } catch (const char*& e) {
            cout << (DEBUG ? "\n" : "") << "fatal: error during assembling: " << e << endl;
            exit(1);
        } catch (const std::out_of_range& e) {
            cout << (DEBUG ? "\n" : "") << "[asm] fatal: could not assemble function '" << name << "' (" << e.what() << ')' << endl;
            exit(1);
        }

        vector<unsigned> jumps = func.jumps();
        vector<unsigned> jumps_absolute = func.jumpsAbsolute();

        vector<tuple<int, int> > local_jumps;
        for (unsigned i = 0; i < jumps.size(); ++i) {
            unsigned jmp = jumps[i];
            local_jumps.push_back(tuple<int, int>(jmp, functions_section_size));
        }
        func.calculateJumps(local_jumps);

        byte* btcode = func.bytecode();

        // store generated bytecode fragment for future use (we must not yet write it to the file to conform to bytecode format)
        functions_bytecode[name] = tuple<int, byte*>(func.size(), btcode);

        // extend jump table with jumps from current function
        for (unsigned i = 0; i < jumps.size(); ++i) {
            unsigned jmp = jumps[i];
            if (DEBUG) {
                cout << "[asm] debug: pushed relative jump to jump table: " << jmp << '+' << functions_section_size << endl;
            }
            jump_table.push_back(jmp+functions_section_size);
        }

        for (unsigned i = 0; i < jumps_absolute.size(); ++i) {
            if (DEBUG) {
                cout << "[asm] debug: pushed absolute jump to jump table: " << jumps_absolute[i] << "+0" << endl;
            }
            jump_positions.push_back(tuple<int, int>(jumps_absolute[i]+functions_section_size, 0));
        }

        functions_section_size += func.size();
    }


    //////////////////////////
    // IF ASSEMBLING A LIBRARY
    // WRITE OUT JUMP TABLE
    if (AS_LIB) {
        if (DEBUG) {
            cout << "debug: jump table has " << jump_table.size() << " entries" << endl;
        }
        unsigned total_jumps = jump_table.size();
        out.write((const char*)&total_jumps, sizeof(unsigned));

        unsigned jmp;
        for (unsigned i = 0; i < total_jumps; ++i) {
            jmp = jump_table[i];
            out.write((const char*)&jmp, sizeof(unsigned));
        }
    } else {
        if (DEBUG) {
            cout << "debug: skipping jump table write (not a library)" << endl;
        }
    }


    ///////////////////////////////////////////////
    // CHECK IF THE FUNCTION SET AS MAIN IS DEFINED
    // AS ALL THE FUNCTIONS (LOCAL OR LINKED) ARE
    // NOW AVAILABLE
    if (find(function_names.begin(), function_names.end(), main_function) == function_names.end() and not AS_LIB) {
        cout << "[asm:pre] fatal: main function is undefined: " << main_function << endl;
        return 1;
    }


    ////////////////////////////
    // PREPARE BLOCK IDS SECTION
    uint16_t block_ids_section_size = 0;
    for (string name : block_names) { block_ids_section_size += name.size(); }
    // we need to insert address (uint16_t) after every block
    block_ids_section_size += sizeof(uint16_t) * block_names.size();
    // for null characters after block names
    block_ids_section_size += block_names.size();

    /////////////////////////////////////////////
    // WRITE OUT BLOCK IDS SECTION
    // THIS ALSO INCLUDES IDS OF LINKED BLOCKS
    out.write((const char*)&block_ids_section_size, sizeof(uint16_t));
    uint16_t blocks_size_so_far = 0;
    for (string name : block_names) {
        if (DEBUG) {
            cout << "[asm:write] writing block '" << name << "' to block address table";
        }
        if (find(linked_block_names.begin(), linked_block_names.end(), name) != linked_block_names.end()) {
            if (DEBUG) {
                cout << ": delayed" << endl;
            }
            continue;
        }
        if (DEBUG) {
            cout << endl;
        }

        // block name...
        out.write((const char*)name.c_str(), name.size());
        // ...requires terminating null character
        out.put('\0');
        // mapped address must come after name
        out.write((const char*)&blocks_size_so_far, sizeof(uint16_t));
        // blocks size must be incremented by the actual size of block's bytecode size
        // to give correct offset for next block
        try {
            blocks_size_so_far += Program::countBytes(blocks.at(name));
        } catch (const std::out_of_range& e) {
            cout << "fatal: could not find block '" << name << "' during address table write" << endl;
            exit(1);
        }
    }


    ///////////////////////////////
    // PREPARE FUNCTION IDS SECTION
    uint16_t function_ids_section_size = 0;
    for (string name : function_names) { function_ids_section_size += name.size(); }
    // we need to insert address (uint16_t) after every function
    function_ids_section_size += sizeof(uint16_t) * function_names.size();
    // for null characters after function names
    function_ids_section_size += function_names.size();


    /////////////////////////////////////////////
    // WRITE OUT FUNCTION IDS SECTION
    // THIS ALSO INCLUDES IDS OF LINKED FUNCTIONS
    out.write((const char*)&function_ids_section_size, sizeof(uint16_t));
    uint16_t functions_size_so_far = blocks_size_so_far;
    if (DEBUG) {
        cout << "[asm:write] function addresses are offset by " << functions_size_so_far << " bytes (size of the block address table)" << endl;
    }
    for (string name : function_names) {
        if (DEBUG) {
            cout << "[asm:write] writing function '" << name << "' to function address table";
        }
        if (find(linked_function_names.begin(), linked_function_names.end(), name) != linked_function_names.end()) {
            if (DEBUG) {
                cout << ": delayed" << endl;
            }
            continue;
        }
        if (DEBUG) {
            cout << endl;
        }

        // function name...
        out.write((const char*)name.c_str(), name.size());
        // ...requires terminating null character
        out.put('\0');
        // mapped address must come after name
        out.write((const char*)&functions_size_so_far, sizeof(uint16_t));
        // functions size must be incremented by the actual size of function's bytecode size
        // to give correct offset for next function
        try {
            functions_size_so_far += Program::countBytes(functions.at(name));
        } catch (const std::out_of_range& e) {
            cout << "fatal: could not find function '" << name << "' during address table write" << endl;
            exit(1);
        }
    }
    // FIXME: iteration over linked functions to put them to the address table
    //        should be done in the loop above (for local functions)
    for (string name : linked_function_names) {
        // function name...
        out.write((const char*)name.c_str(), name.size());
        // ...requires terminating null character
        out.put('\0');
        // mapped address must come after name
        uint16_t address = function_addresses[name];
        out.write((const char*)&address, sizeof(uint16_t));
    }


    //////////////////////
    // WRITE BYTECODE SIZE
    out.write((const char*)&bytes, 16);

    byte* program_bytecode = new byte[bytes];
    int program_bytecode_used = 0;

    ///////////////////////////////////////////////////////
    // WRITE BYTECODE OF LOCAL BLOCKS TO BYTECODE BUFFER
    for (string name : block_names) {
        // linked blocks are to be inserted later
        if (find(linked_block_names.begin(), linked_block_names.end(), name) != linked_block_names.end()) { continue; }

        if (DEBUG) {
            cout << "[asm] pushing bytecode of local block '" << name << "' to final byte array" << endl;
        }
        int fun_size = 0;
        byte* fun_bytecode = 0;
        tie(fun_size, fun_bytecode) = blocks_bytecode[name];

        for (int i = 0; i < fun_size; ++i) {
            program_bytecode[program_bytecode_used+i] = fun_bytecode[i];
        }
        program_bytecode_used += fun_size;
    }


    ///////////////////////////////////////////////////////
    // WRITE BYTECODE OF LOCAL FUNCTIONS TO BYTECODE BUFFER
    for (string name : function_names) {
        // linked functions are to be inserted later
        if (find(linked_function_names.begin(), linked_function_names.end(), name) != linked_function_names.end()) { continue; }

        if (DEBUG) {
            cout << "[asm] pushing bytecode of local function '" << name << "' to final byte array" << endl;
        }
        int fun_size = 0;
        byte* fun_bytecode = 0;
        tie(fun_size, fun_bytecode) = functions_bytecode[name];

        for (int i = 0; i < fun_size; ++i) {
            program_bytecode[program_bytecode_used+i] = fun_bytecode[i];
        }
        program_bytecode_used += fun_size;
    }

    // free memory allocated for bytecode of local functions
    for (pair<string, tuple<int, byte*>> fun : functions_bytecode) {
        delete[] get<1>(fun.second);
    }

    Program calculator(bytes);
    calculator.setdebug(DEBUG).setscream(SCREAM);
    if (DEBUG) {
        cout << "[asm:post] calculating absolute jumps..." << endl;
    }
    calculator.fill(program_bytecode).calculateJumps(jump_positions);


    ////////////////////////////////////
    // WRITE STATICALLY LINKED LIBRARIES
    uint16_t bytes_offset = current_link_offset;
    for (tuple<string, uint16_t, char*> lnk : linked_libs_bytecode) {
        string lib_name;
        byte* linked_bytecode;
        uint16_t linked_size;
        tie(lib_name, linked_size, linked_bytecode) = lnk;

        if (VERBOSE or DEBUG) {
            cout << "[linker] message: linked module \"" << lib_name <<  "\" written at offset " << bytes_offset << endl;
        }

        vector<unsigned> linked_jumptable;
        try {
            linked_jumptable = linked_libs_jumptables[lib_name];
        } catch (const std::out_of_range& e) {
            cout << "[linker] fatal: could not find jumptable for '" << lib_name << "' (maybe not loaded?)" << endl;
            exit(1);
        }

        unsigned jmp, jmp_target;
        for (unsigned i = 0; i < linked_jumptable.size(); ++i) {
            jmp = linked_jumptable[i];
            jmp_target = *((unsigned*)(linked_bytecode+jmp));
            if (DEBUG) {
                cout << "[linker] adjusting jump: at position " << jmp << ", " << jmp_target << '+' << bytes_offset << " -> " << (jmp_target+bytes_offset) << endl;
            }
            *((int*)(linked_bytecode+jmp)) += bytes_offset;
        }

        for (int i = 0; i < linked_size; ++i) {
            program_bytecode[program_bytecode_used+i] = linked_bytecode[i];
        }
        program_bytecode_used += linked_size;
    }

    out.write((const char*)program_bytecode, bytes);
    out.close();

    return 0;
}


bool usage(const char* program, bool SHOW_HELP, bool SHOW_VERSION, bool VERBOSE) {
    if (SHOW_HELP or (SHOW_VERSION and VERBOSE)) {
        cout << "Viua VM assembler, version ";
    }
    if (SHOW_HELP or SHOW_VERSION) {
        cout << VERSION << '.' << MICRO << ' ' << COMMIT << endl;
    }
    if (SHOW_HELP) {
        cout << "\nUSAGE:\n";
        cout << "    " << program << " [option...] [-o <outfile>] <infile> [<linked-file>...]\n" << endl;
        cout << "OPTIONS:\n";
        cout << "    " << "-V, --version            - show version\n"
             << "    " << "-h, --help               - display this message\n"
             << "    " << "-v, --verbose            - show verbose output\n"
             << "    " << "-d, --debug              - show debugging output\n"
             << "    " << "    --scream             - show so much debugging output it becomes noisy\n"
             << "    " << "-W, --Wall               - warn about everything\n"
             << "    " << "    --Wmissin-end        - warn about missing 'end' instruction at the end of functions\n"
             << "    " << "    --Wempty-function    - warn about empty functions\n"
             << "    " << "    --Wopless-frame      - warn about frames without operands\n"
             << "    " << "-E, --Eall               - treat all warnings as errors\n"
             << "    " << "    --Emissing-end       - treat missing 'end' instruction at the end of function as error\n"
             << "    " << "    --Eempty-function    - treat empty function as error\n"
             << "    " << "    --Eopless-frame      - treat frames without operands as errors\n"
             << "    " << "-c, --lib                - assemble as a library\n"
             << "    " << "    --expand             - only expand the source code to simple form (one instruction per line)\n"
             << "    " << "                           with this option, assembler prints expanded source to standard output\n"
             ;
    }

    return (SHOW_HELP or SHOW_VERSION);
}

int main(int argc, char* argv[]) {
    // setup command line arguments vector
    vector<string> args;
    string option;

    string filename(""), compilename("");

    for (int i = 1; i < argc; ++i) {
        option = string(argv[i]);
        if (option == "--help" or option == "-h") {
            SHOW_HELP = true;
            continue;
        } else if (option == "--version" or option == "-V") {
            SHOW_VERSION = true;
            continue;
        } else if (option == "--verbose" or option == "-v") {
            VERBOSE = true;
            continue;
        } else if (option == "--debug" or option == "-d") {
            DEBUG = true;
            continue;
        } else if (option == "--scream") {
            SCREAM = true;
            continue;
        } else if (option == "--lib" or option == "-c") {
            AS_LIB = true;
            continue;
        } else if (option == "--Wall" or option == "-W") {
            WARNING_ALL = true;
            continue;
        } else if (option == "--Eall" or option == "-E") {
            ERROR_ALL = true;
            continue;
        } else if (option == "--Wmissing-end") {
            WARNING_MISSING_END = true;
            continue;
        } else if (option == "--Wempty-function") {
            WARNING_EMPTY_FUNCTION_BODY = true;
            continue;
        } else if (option == "--Wopless-frame") {
            WARNING_OPERANDLESS_FRAME = true;
            continue;
        } else if (option == "--Wglobals-in-lib") {
            WARNING_GLOBALS_IN_LIB = true;
            continue;
        } else if (option == "--Emissing-end") {
            ERROR_MISSING_END = true;
            continue;
        } else if (option == "--Eempty-function") {
            ERROR_EMPTY_FUNCTION_BODY = true;
            continue;
        } else if (option == "--Eopless-frame") {
            ERROR_OPERANDLESS_FRAME = true;
            continue;
        } else if (option == "--Eglobals-in-lib") {
            ERROR_GLOBALS_IN_LIB = true;
            continue;
        } else if (option == "--out" or option == "-o") {
            if (i < argc-1) {
                compilename = string(argv[++i]);
            } else {
                cout << "error: option '" << argv[i] << "' requires an argument: filename" << endl;
                exit(1);
            }
            continue;
        } else if (option == "--expand") {
            EXPAND_ONLY = true;
            continue;
        }
        args.push_back(argv[i]);
    }

    if (usage(argv[0], SHOW_HELP, SHOW_VERSION, VERBOSE)) { return 0; }

    if (args.size() == 0) {
        cout << "fatal: no input file" << endl;
        return 1;
    }

    ////////////////////////////////
    // FIND FILENAME AND COMPILENAME
    filename = args[0];
    if (!filename.size()) {
        cout << "fatal: no file to assemble" << endl;
        return 1;
    }
    if (!support::env::isfile(filename)) {
        cout << "fatal: could not open file: " << filename << endl;
        return 1;
    }

    if (compilename == "") {
        if (AS_LIB) {
            compilename = (filename + ".wlib");
        } else {
            compilename = "a.out";
        }
    }

    if (VERBOSE or DEBUG) {
        cout << "message: assembling \"" << filename << "\" to \"" << compilename << "\"" << endl;
    }


    //////////////////////////////////////////
    // GATHER LINKS OBTAINED FROM COMMAND LINE
    vector<string> commandline_given_links;
    for (unsigned i = 1; i < args.size(); ++i) {
        commandline_given_links.push_back(args[i]);
    }

    int ret_code = generate(filename, compilename, commandline_given_links);

=======
>>>>>>> 9207a12f
    return ret_code;
}<|MERGE_RESOLUTION|>--- conflicted
+++ resolved
@@ -1,14 +1,5 @@
 #include <iostream>
 #include <fstream>
-<<<<<<< HEAD
-#include <string>
-#include <sstream>
-#include <vector>
-#include <map>
-#include <unordered_set>
-#include <viua/bytecode/maps.h>
-=======
->>>>>>> 9207a12f
 #include <viua/support/string.h>
 #include <viua/support/env.h>
 #include <viua/version.h>
@@ -82,37 +73,6 @@
 
     string filename(""), compilename("");
 
-<<<<<<< HEAD
-    string line;
-    for (unsigned i = 0; i < lines.size(); ++i) {
-        line = lines[i];
-        if (str::startswith(line, ".mark:") or str::startswith(line, ".name:") or str::startswith(line, ".main:") or str::startswith(line, ".link:") or str::startswith(line, ".signature:") or str::startswith(line, ".bsignature:") or str::startswith(line, ".type:")) {
-            /*  Lines beginning with `.mark:` are just markers placed in code and
-             *  are do not produce any bytecode.
-             *  Lines beginning with `.name:` are asm directives that assign human-rememberable names to
-             *  registers.
-             *  Lines beginning with `.signature:` and `.bsignature:` covey information about functions and
-             *  blocks that will be available at runtime but may not be available during compilation.
-             *  Lines beginning with `.type:` inform the assembler that definition of this type will be
-             *  supplied later (either by `.class:` block, or by dynamically defining the type during runtime).
-             *
-             *  Assembler directives are discarded by the assembler during the bytecode-generation phase
-             *  so they can be skipped in this step as fast as possible
-             *  to avoid complicating code that appears later and
-             *  deals with assembling CPU instructions.
-             */
-            continue;
-        }
-
-        if (str::startswith(line, ".function:") or str::startswith(line, ".block:")) {
-            // skip function and block definition blocks
-            while (lines[++i] != ".end");
-            continue;
-        }
-        if (str::startswith(line, ".class:")) {
-            // skip class definition lines
-            while (lines[++i] != ".end");
-=======
     for (int i = 1; i < argc; ++i) {
         option = string(argv[i]);
         if (option == "--help" or option == "-h") {
@@ -120,7 +80,6 @@
             continue;
         } else if (option == "--version" or option == "-V") {
             SHOW_VERSION = true;
->>>>>>> 9207a12f
             continue;
         } else if (option == "--verbose" or option == "-v") {
             VERBOSE = true;
@@ -166,15 +125,10 @@
 
     if (usage(argv[0], SHOW_HELP, SHOW_VERSION, VERBOSE)) { return 0; }
 
-<<<<<<< HEAD
-vector<string> expandSource(const vector<string>& lines) {
-    vector<string> stripped_lines;
-=======
     if (args.size() == 0) {
         cout << "fatal: no input file" << endl;
         return 1;
     }
->>>>>>> 9207a12f
 
     ////////////////////////////////
     // FIND FILENAME AND COMPILENAME
@@ -221,97 +175,14 @@
     string line;
     while (getline(in, line)) { lines.push_back(line); }
 
-<<<<<<< HEAD
-    vector<string> expanded_lines = expandSource(lines);
-=======
     map<unsigned, unsigned> expanded_lines_to_source_lines;
     vector<string> expanded_lines = expandSource(lines, expanded_lines_to_source_lines);
->>>>>>> 9207a12f
     if (EXPAND_ONLY) {
         for (unsigned i = 0; i < expanded_lines.size(); ++i) {
             cout << expanded_lines[i] << endl;
         }
         return 0;
     }
-
-<<<<<<< HEAD
-    vector<string> ilines = assembler::ce::getilines(expanded_lines);   // instruction lines
-
-
-    //////////////////////////////
-    // SETUP INITIAL BYTECODE SIZE
-    uint16_t bytes = 0;
-
-
-    //////////////////////////////////////////
-    // GATHER TYPE NAMES AND CLASS DEFINITIONS
-    unordered_set<string> type_names = assembler::ce::getTypeNames(ilines);
-
-
-    ///////////////////////////////////////////
-    // GATHER FUNCTION NAMES AND SIGNATURES
-    //
-    // SIGNATURES ARE USED WITH DYNAMIC LINKING
-    // AS ASSEMBLER WOULD COMPLAIN ABOUT
-    // CALLS TO UNDEFINED FUNCTIONS
-    vector<string> function_names;
-    try {
-        function_names = assembler::ce::getFunctionNames(expanded_lines);
-    } catch (const string& e) {
-        cout << "fatal: " << e << endl;
-        return 1;
-    }
-
-    vector<string> function_signatures;
-    try {
-        function_signatures = assembler::ce::getSignatures(expanded_lines);
-    } catch (const string& e) {
-        cout << "fatal: " << e << endl;
-        return 1;
-    }
-
-
-    /////////////////////
-    // GATHER BLOCK NAMES
-    vector<string> block_names;
-    try {
-        block_names = assembler::ce::getBlockNames(expanded_lines);
-    } catch (const string& e) {
-        cout << "fatal: " << e << endl;
-        return 1;
-    }
-
-    vector<string> block_signatures;
-    try {
-        block_signatures = assembler::ce::getBlockSignatures(expanded_lines);
-    } catch (const string& e) {
-        cout << "fatal: " << e << endl;
-        return 1;
-    }
-
-
-    /////////////////////////
-    // GET MAIN FUNCTION NAME
-    string main_function = "";
-    for (string line : ilines) {
-        if (str::startswith(line, ".main:")) {
-            if (DEBUG) {
-                cout << "setting main function to: ";
-            }
-            main_function = str::lstrip(str::sub(line, 6));
-            cout << main_function << endl;
-            break;
-        }
-    }
-    if (main_function == "" and not AS_LIB) {
-        main_function = "main";
-    }
-    if (((VERBOSE and main_function != "main" and main_function != "") or DEBUG) and not AS_LIB) {
-        cout << "debug (notice): main function set to: '" << main_function << "'" << endl;
-    }
-
-=======
->>>>>>> 9207a12f
 
     vector<string> ilines = assembler::ce::getilines(expanded_lines);
     invocables_t functions;
@@ -415,633 +286,5 @@
         cout << "fatal: exception occured during assembling: " << e << endl;
     }
 
-<<<<<<< HEAD
-    for (string lnk : links) {
-        if (DEBUG or VERBOSE) {
-            cout << "[loader] message: linking with: '" << lnk << "\'" << endl;
-        }
-
-        Loader loader(lnk);
-        loader.load();
-
-        vector<unsigned> lib_jumps = loader.getJumps();
-        if (DEBUG) {
-            cout << "[loader] entries in jump table: " << lib_jumps.size() << endl;
-            for (unsigned i = 0; i < lib_jumps.size(); ++i) {
-                cout << "  jump at byte: " << lib_jumps[i] << endl;
-            }
-        }
-
-        linked_libs_jumptables[lnk] = lib_jumps;
-
-        map<string, uint16_t> fn_addresses = loader.getFunctionAddresses();
-        vector<string> fn_names = loader.getFunctions();
-        for (string fn : fn_names) {
-            function_addresses[fn] = fn_addresses.at(fn) + current_link_offset;
-            linked_function_names.push_back(fn);
-            if (DEBUG) {
-                cout << "  \"" << fn << "\": entry point at byte: " << current_link_offset << '+' << fn_addresses.at(fn) << endl;
-            }
-        }
-
-        linked_libs_bytecode.push_back( tuple<string, uint16_t, char*>(lnk, loader.getBytecodeSize(), loader.getBytecode()) );
-        bytes += loader.getBytecodeSize();
-    }
-
-
-    //////////////////////////////////////////////////////////////
-    // EXTEND FUNCTION NAMES VECTOR WITH NAMES OF LINKED FUNCTIONS
-    for (string name : linked_function_names) { function_names.push_back(name); }
-
-
-    /////////////////////////////////////////////////////////////////////////
-    // AFTER HAVING OBTAINED LINKED NAMES, IT IS POSSIBLE TO VERIFY CALLS AND
-    // CALLABLE (FUNCTIONS, CLOSURES, ETC.) CREATIONS
-    if ((report = assembler::verify::functionCallsAreDefined(expanded_lines, function_names, function_signatures)).size()) {
-        cout << report << endl;
-        exit(1);
-    }
-    if ((report = assembler::verify::frameBalance(expanded_lines)).size()) {
-        cout << report << endl;
-        exit(1);
-    }
-    if ((report = assembler::verify::callableCreations(expanded_lines, function_names, function_signatures)).size()) {
-        cout << report << endl;
-        exit(1);
-    }
-
-
-    /////////////////////////////
-    // REPORT TOTAL BYTECODE SIZE
-    if ((VERBOSE or DEBUG) and linked_function_names.size() != 0) {
-        cout << "message: total required bytes: " << bytes << " bytes" << endl;
-    }
-    if (DEBUG) {
-        cout << "debug: required bytes: " << (bytes-(bytes-current_link_offset)) << " local" << endl;
-        cout << "debug: required bytes: " << (bytes-current_link_offset) << " linked" << endl;
-    }
-
-
-    ///////////////////////////
-    // REPORT FIRST INSTRUCTION
-    if ((VERBOSE or DEBUG) and not AS_LIB) {
-        cout << "message: first instruction pointer: " << starting_instruction << endl;
-    }
-
-
-    ////////////////////////////////////////
-    // CREATE OFSTREAM TO WRITE BYTECODE OUT
-    ofstream out(compilename, ios::out | ios::binary);
-
-
-    ////////////////////
-    // CREATE JUMP TABLE
-    vector<unsigned> jump_table;
-
-
-    /////////////////////////////////////////////////////////
-    // GENERATE BYTECODE OF LOCAL FUNCTIONS AND BLOCKS
-    //
-    // BYTECODE IS GENERATED HERE BUT NOT YET WRITTEN TO FILE
-    // THIS MUST BE GENERATED HERE TO OBTAIN FILL JUMP TABLE
-    map<string, tuple<int, byte*> > functions_bytecode;
-    map<string, tuple<int, byte*> > blocks_bytecode;
-    int functions_section_size = 0;
-    int blocks_section_size = 0;
-
-    vector<tuple<int, int> > jump_positions;
-
-    for (string name : block_names) {
-        // do not generate bytecode for blocks that were linked
-        if (find(linked_block_names.begin(), linked_block_names.end(), name) != linked_block_names.end()) { continue; }
-
-        if (VERBOSE or DEBUG) {
-            cout << "[asm] message: generating bytecode for block \"" << name << '"';
-        }
-        uint16_t fun_bytes = 0;
-        try {
-            fun_bytes = Program::countBytes(blocks.at(name));
-            if (VERBOSE or DEBUG) {
-                cout << " (" << fun_bytes << " bytes at byte " << blocks_section_size << ')' << endl;
-            }
-        } catch (const string& e) {
-            cout << "fatal: error during block size count (pre-assembling): " << e << endl;
-            exit(1);
-        } catch (const std::out_of_range& e) {
-            cout << e.what() << endl;
-            exit(1);
-        }
-
-        Program func(fun_bytes);
-        func.setdebug(DEBUG).setscream(SCREAM);
-        try {
-            assemble(func, blocks.at(name));
-        } catch (const string& e) {
-            cout << (DEBUG ? "\n" : "") << "fatal: error during assembling: " << e << endl;
-            exit(1);
-        } catch (const char*& e) {
-            cout << (DEBUG ? "\n" : "") << "fatal: error during assembling: " << e << endl;
-            exit(1);
-        } catch (const std::out_of_range& e) {
-            cout << (DEBUG ? "\n" : "") << "[asm] fatal: could not assemble block '" << name << "' (" << e.what() << ')' << endl;
-            exit(1);
-        }
-
-        vector<unsigned> jumps = func.jumps();
-        vector<unsigned> jumps_absolute = func.jumpsAbsolute();
-
-        vector<tuple<int, int> > local_jumps;
-        for (unsigned i = 0; i < jumps.size(); ++i) {
-            unsigned jmp = jumps[i];
-            local_jumps.push_back(tuple<int, int>(jmp, blocks_section_size));
-        }
-        func.calculateJumps(local_jumps);
-
-        byte* btcode = func.bytecode();
-
-        // store generated bytecode fragment for future use (we must not yet write it to the file to conform to bytecode format)
-        blocks_bytecode[name] = tuple<int, byte*>(func.size(), btcode);
-
-        // extend jump table with jumps from current block
-        for (unsigned i = 0; i < jumps.size(); ++i) {
-            unsigned jmp = jumps[i];
-            if (DEBUG) {
-                cout << "[asm] debug: pushed relative jump to jump table: " << jmp << '+' << blocks_section_size << endl;
-            }
-            jump_table.push_back(jmp+blocks_section_size);
-        }
-
-        for (unsigned i = 0; i < jumps_absolute.size(); ++i) {
-            if (DEBUG) {
-                cout << "[asm] debug: pushed absolute jump to jump table: " << jumps_absolute[i] << "+0" << endl;
-            }
-            jump_positions.push_back(tuple<int, int>(jumps_absolute[i]+blocks_section_size, 0));
-        }
-
-        blocks_section_size += func.size();
-    }
-
-    // functions section size, must be offset by the size of block section
-    functions_section_size = blocks_section_size;
-
-    for (string name : function_names) {
-        // do not generate bytecode for functions that were linked
-        if (find(linked_function_names.begin(), linked_function_names.end(), name) != linked_function_names.end()) { continue; }
-
-        if (VERBOSE or DEBUG) {
-            cout << "[asm] message: generating bytecode for function \"" << name << '"';
-        }
-        uint16_t fun_bytes = 0;
-        try {
-            fun_bytes = Program::countBytes(name == ENTRY_FUNCTION_NAME ? filter(functions.at(name)) : functions.at(name));
-            if (VERBOSE or DEBUG) {
-                cout << " (" << fun_bytes << " bytes at byte " << functions_section_size << ')' << endl;
-            }
-        } catch (const string& e) {
-            cout << "fatal: error during function size count (pre-assembling): " << e << endl;
-            exit(1);
-        } catch (const std::out_of_range& e) {
-            cout << e.what() << endl;
-            exit(1);
-        }
-
-        Program func(fun_bytes);
-        func.setdebug(DEBUG).setscream(SCREAM);
-        try {
-            assemble(func, functions.at(name));
-        } catch (const string& e) {
-            cout << (DEBUG ? "\n" : "") << "fatal: error during assembling: " << e << endl;
-            exit(1);
-        } catch (const char*& e) {
-            cout << (DEBUG ? "\n" : "") << "fatal: error during assembling: " << e << endl;
-            exit(1);
-        } catch (const std::out_of_range& e) {
-            cout << (DEBUG ? "\n" : "") << "[asm] fatal: could not assemble function '" << name << "' (" << e.what() << ')' << endl;
-            exit(1);
-        }
-
-        vector<unsigned> jumps = func.jumps();
-        vector<unsigned> jumps_absolute = func.jumpsAbsolute();
-
-        vector<tuple<int, int> > local_jumps;
-        for (unsigned i = 0; i < jumps.size(); ++i) {
-            unsigned jmp = jumps[i];
-            local_jumps.push_back(tuple<int, int>(jmp, functions_section_size));
-        }
-        func.calculateJumps(local_jumps);
-
-        byte* btcode = func.bytecode();
-
-        // store generated bytecode fragment for future use (we must not yet write it to the file to conform to bytecode format)
-        functions_bytecode[name] = tuple<int, byte*>(func.size(), btcode);
-
-        // extend jump table with jumps from current function
-        for (unsigned i = 0; i < jumps.size(); ++i) {
-            unsigned jmp = jumps[i];
-            if (DEBUG) {
-                cout << "[asm] debug: pushed relative jump to jump table: " << jmp << '+' << functions_section_size << endl;
-            }
-            jump_table.push_back(jmp+functions_section_size);
-        }
-
-        for (unsigned i = 0; i < jumps_absolute.size(); ++i) {
-            if (DEBUG) {
-                cout << "[asm] debug: pushed absolute jump to jump table: " << jumps_absolute[i] << "+0" << endl;
-            }
-            jump_positions.push_back(tuple<int, int>(jumps_absolute[i]+functions_section_size, 0));
-        }
-
-        functions_section_size += func.size();
-    }
-
-
-    //////////////////////////
-    // IF ASSEMBLING A LIBRARY
-    // WRITE OUT JUMP TABLE
-    if (AS_LIB) {
-        if (DEBUG) {
-            cout << "debug: jump table has " << jump_table.size() << " entries" << endl;
-        }
-        unsigned total_jumps = jump_table.size();
-        out.write((const char*)&total_jumps, sizeof(unsigned));
-
-        unsigned jmp;
-        for (unsigned i = 0; i < total_jumps; ++i) {
-            jmp = jump_table[i];
-            out.write((const char*)&jmp, sizeof(unsigned));
-        }
-    } else {
-        if (DEBUG) {
-            cout << "debug: skipping jump table write (not a library)" << endl;
-        }
-    }
-
-
-    ///////////////////////////////////////////////
-    // CHECK IF THE FUNCTION SET AS MAIN IS DEFINED
-    // AS ALL THE FUNCTIONS (LOCAL OR LINKED) ARE
-    // NOW AVAILABLE
-    if (find(function_names.begin(), function_names.end(), main_function) == function_names.end() and not AS_LIB) {
-        cout << "[asm:pre] fatal: main function is undefined: " << main_function << endl;
-        return 1;
-    }
-
-
-    ////////////////////////////
-    // PREPARE BLOCK IDS SECTION
-    uint16_t block_ids_section_size = 0;
-    for (string name : block_names) { block_ids_section_size += name.size(); }
-    // we need to insert address (uint16_t) after every block
-    block_ids_section_size += sizeof(uint16_t) * block_names.size();
-    // for null characters after block names
-    block_ids_section_size += block_names.size();
-
-    /////////////////////////////////////////////
-    // WRITE OUT BLOCK IDS SECTION
-    // THIS ALSO INCLUDES IDS OF LINKED BLOCKS
-    out.write((const char*)&block_ids_section_size, sizeof(uint16_t));
-    uint16_t blocks_size_so_far = 0;
-    for (string name : block_names) {
-        if (DEBUG) {
-            cout << "[asm:write] writing block '" << name << "' to block address table";
-        }
-        if (find(linked_block_names.begin(), linked_block_names.end(), name) != linked_block_names.end()) {
-            if (DEBUG) {
-                cout << ": delayed" << endl;
-            }
-            continue;
-        }
-        if (DEBUG) {
-            cout << endl;
-        }
-
-        // block name...
-        out.write((const char*)name.c_str(), name.size());
-        // ...requires terminating null character
-        out.put('\0');
-        // mapped address must come after name
-        out.write((const char*)&blocks_size_so_far, sizeof(uint16_t));
-        // blocks size must be incremented by the actual size of block's bytecode size
-        // to give correct offset for next block
-        try {
-            blocks_size_so_far += Program::countBytes(blocks.at(name));
-        } catch (const std::out_of_range& e) {
-            cout << "fatal: could not find block '" << name << "' during address table write" << endl;
-            exit(1);
-        }
-    }
-
-
-    ///////////////////////////////
-    // PREPARE FUNCTION IDS SECTION
-    uint16_t function_ids_section_size = 0;
-    for (string name : function_names) { function_ids_section_size += name.size(); }
-    // we need to insert address (uint16_t) after every function
-    function_ids_section_size += sizeof(uint16_t) * function_names.size();
-    // for null characters after function names
-    function_ids_section_size += function_names.size();
-
-
-    /////////////////////////////////////////////
-    // WRITE OUT FUNCTION IDS SECTION
-    // THIS ALSO INCLUDES IDS OF LINKED FUNCTIONS
-    out.write((const char*)&function_ids_section_size, sizeof(uint16_t));
-    uint16_t functions_size_so_far = blocks_size_so_far;
-    if (DEBUG) {
-        cout << "[asm:write] function addresses are offset by " << functions_size_so_far << " bytes (size of the block address table)" << endl;
-    }
-    for (string name : function_names) {
-        if (DEBUG) {
-            cout << "[asm:write] writing function '" << name << "' to function address table";
-        }
-        if (find(linked_function_names.begin(), linked_function_names.end(), name) != linked_function_names.end()) {
-            if (DEBUG) {
-                cout << ": delayed" << endl;
-            }
-            continue;
-        }
-        if (DEBUG) {
-            cout << endl;
-        }
-
-        // function name...
-        out.write((const char*)name.c_str(), name.size());
-        // ...requires terminating null character
-        out.put('\0');
-        // mapped address must come after name
-        out.write((const char*)&functions_size_so_far, sizeof(uint16_t));
-        // functions size must be incremented by the actual size of function's bytecode size
-        // to give correct offset for next function
-        try {
-            functions_size_so_far += Program::countBytes(functions.at(name));
-        } catch (const std::out_of_range& e) {
-            cout << "fatal: could not find function '" << name << "' during address table write" << endl;
-            exit(1);
-        }
-    }
-    // FIXME: iteration over linked functions to put them to the address table
-    //        should be done in the loop above (for local functions)
-    for (string name : linked_function_names) {
-        // function name...
-        out.write((const char*)name.c_str(), name.size());
-        // ...requires terminating null character
-        out.put('\0');
-        // mapped address must come after name
-        uint16_t address = function_addresses[name];
-        out.write((const char*)&address, sizeof(uint16_t));
-    }
-
-
-    //////////////////////
-    // WRITE BYTECODE SIZE
-    out.write((const char*)&bytes, 16);
-
-    byte* program_bytecode = new byte[bytes];
-    int program_bytecode_used = 0;
-
-    ///////////////////////////////////////////////////////
-    // WRITE BYTECODE OF LOCAL BLOCKS TO BYTECODE BUFFER
-    for (string name : block_names) {
-        // linked blocks are to be inserted later
-        if (find(linked_block_names.begin(), linked_block_names.end(), name) != linked_block_names.end()) { continue; }
-
-        if (DEBUG) {
-            cout << "[asm] pushing bytecode of local block '" << name << "' to final byte array" << endl;
-        }
-        int fun_size = 0;
-        byte* fun_bytecode = 0;
-        tie(fun_size, fun_bytecode) = blocks_bytecode[name];
-
-        for (int i = 0; i < fun_size; ++i) {
-            program_bytecode[program_bytecode_used+i] = fun_bytecode[i];
-        }
-        program_bytecode_used += fun_size;
-    }
-
-
-    ///////////////////////////////////////////////////////
-    // WRITE BYTECODE OF LOCAL FUNCTIONS TO BYTECODE BUFFER
-    for (string name : function_names) {
-        // linked functions are to be inserted later
-        if (find(linked_function_names.begin(), linked_function_names.end(), name) != linked_function_names.end()) { continue; }
-
-        if (DEBUG) {
-            cout << "[asm] pushing bytecode of local function '" << name << "' to final byte array" << endl;
-        }
-        int fun_size = 0;
-        byte* fun_bytecode = 0;
-        tie(fun_size, fun_bytecode) = functions_bytecode[name];
-
-        for (int i = 0; i < fun_size; ++i) {
-            program_bytecode[program_bytecode_used+i] = fun_bytecode[i];
-        }
-        program_bytecode_used += fun_size;
-    }
-
-    // free memory allocated for bytecode of local functions
-    for (pair<string, tuple<int, byte*>> fun : functions_bytecode) {
-        delete[] get<1>(fun.second);
-    }
-
-    Program calculator(bytes);
-    calculator.setdebug(DEBUG).setscream(SCREAM);
-    if (DEBUG) {
-        cout << "[asm:post] calculating absolute jumps..." << endl;
-    }
-    calculator.fill(program_bytecode).calculateJumps(jump_positions);
-
-
-    ////////////////////////////////////
-    // WRITE STATICALLY LINKED LIBRARIES
-    uint16_t bytes_offset = current_link_offset;
-    for (tuple<string, uint16_t, char*> lnk : linked_libs_bytecode) {
-        string lib_name;
-        byte* linked_bytecode;
-        uint16_t linked_size;
-        tie(lib_name, linked_size, linked_bytecode) = lnk;
-
-        if (VERBOSE or DEBUG) {
-            cout << "[linker] message: linked module \"" << lib_name <<  "\" written at offset " << bytes_offset << endl;
-        }
-
-        vector<unsigned> linked_jumptable;
-        try {
-            linked_jumptable = linked_libs_jumptables[lib_name];
-        } catch (const std::out_of_range& e) {
-            cout << "[linker] fatal: could not find jumptable for '" << lib_name << "' (maybe not loaded?)" << endl;
-            exit(1);
-        }
-
-        unsigned jmp, jmp_target;
-        for (unsigned i = 0; i < linked_jumptable.size(); ++i) {
-            jmp = linked_jumptable[i];
-            jmp_target = *((unsigned*)(linked_bytecode+jmp));
-            if (DEBUG) {
-                cout << "[linker] adjusting jump: at position " << jmp << ", " << jmp_target << '+' << bytes_offset << " -> " << (jmp_target+bytes_offset) << endl;
-            }
-            *((int*)(linked_bytecode+jmp)) += bytes_offset;
-        }
-
-        for (int i = 0; i < linked_size; ++i) {
-            program_bytecode[program_bytecode_used+i] = linked_bytecode[i];
-        }
-        program_bytecode_used += linked_size;
-    }
-
-    out.write((const char*)program_bytecode, bytes);
-    out.close();
-
-    return 0;
-}
-
-
-bool usage(const char* program, bool SHOW_HELP, bool SHOW_VERSION, bool VERBOSE) {
-    if (SHOW_HELP or (SHOW_VERSION and VERBOSE)) {
-        cout << "Viua VM assembler, version ";
-    }
-    if (SHOW_HELP or SHOW_VERSION) {
-        cout << VERSION << '.' << MICRO << ' ' << COMMIT << endl;
-    }
-    if (SHOW_HELP) {
-        cout << "\nUSAGE:\n";
-        cout << "    " << program << " [option...] [-o <outfile>] <infile> [<linked-file>...]\n" << endl;
-        cout << "OPTIONS:\n";
-        cout << "    " << "-V, --version            - show version\n"
-             << "    " << "-h, --help               - display this message\n"
-             << "    " << "-v, --verbose            - show verbose output\n"
-             << "    " << "-d, --debug              - show debugging output\n"
-             << "    " << "    --scream             - show so much debugging output it becomes noisy\n"
-             << "    " << "-W, --Wall               - warn about everything\n"
-             << "    " << "    --Wmissin-end        - warn about missing 'end' instruction at the end of functions\n"
-             << "    " << "    --Wempty-function    - warn about empty functions\n"
-             << "    " << "    --Wopless-frame      - warn about frames without operands\n"
-             << "    " << "-E, --Eall               - treat all warnings as errors\n"
-             << "    " << "    --Emissing-end       - treat missing 'end' instruction at the end of function as error\n"
-             << "    " << "    --Eempty-function    - treat empty function as error\n"
-             << "    " << "    --Eopless-frame      - treat frames without operands as errors\n"
-             << "    " << "-c, --lib                - assemble as a library\n"
-             << "    " << "    --expand             - only expand the source code to simple form (one instruction per line)\n"
-             << "    " << "                           with this option, assembler prints expanded source to standard output\n"
-             ;
-    }
-
-    return (SHOW_HELP or SHOW_VERSION);
-}
-
-int main(int argc, char* argv[]) {
-    // setup command line arguments vector
-    vector<string> args;
-    string option;
-
-    string filename(""), compilename("");
-
-    for (int i = 1; i < argc; ++i) {
-        option = string(argv[i]);
-        if (option == "--help" or option == "-h") {
-            SHOW_HELP = true;
-            continue;
-        } else if (option == "--version" or option == "-V") {
-            SHOW_VERSION = true;
-            continue;
-        } else if (option == "--verbose" or option == "-v") {
-            VERBOSE = true;
-            continue;
-        } else if (option == "--debug" or option == "-d") {
-            DEBUG = true;
-            continue;
-        } else if (option == "--scream") {
-            SCREAM = true;
-            continue;
-        } else if (option == "--lib" or option == "-c") {
-            AS_LIB = true;
-            continue;
-        } else if (option == "--Wall" or option == "-W") {
-            WARNING_ALL = true;
-            continue;
-        } else if (option == "--Eall" or option == "-E") {
-            ERROR_ALL = true;
-            continue;
-        } else if (option == "--Wmissing-end") {
-            WARNING_MISSING_END = true;
-            continue;
-        } else if (option == "--Wempty-function") {
-            WARNING_EMPTY_FUNCTION_BODY = true;
-            continue;
-        } else if (option == "--Wopless-frame") {
-            WARNING_OPERANDLESS_FRAME = true;
-            continue;
-        } else if (option == "--Wglobals-in-lib") {
-            WARNING_GLOBALS_IN_LIB = true;
-            continue;
-        } else if (option == "--Emissing-end") {
-            ERROR_MISSING_END = true;
-            continue;
-        } else if (option == "--Eempty-function") {
-            ERROR_EMPTY_FUNCTION_BODY = true;
-            continue;
-        } else if (option == "--Eopless-frame") {
-            ERROR_OPERANDLESS_FRAME = true;
-            continue;
-        } else if (option == "--Eglobals-in-lib") {
-            ERROR_GLOBALS_IN_LIB = true;
-            continue;
-        } else if (option == "--out" or option == "-o") {
-            if (i < argc-1) {
-                compilename = string(argv[++i]);
-            } else {
-                cout << "error: option '" << argv[i] << "' requires an argument: filename" << endl;
-                exit(1);
-            }
-            continue;
-        } else if (option == "--expand") {
-            EXPAND_ONLY = true;
-            continue;
-        }
-        args.push_back(argv[i]);
-    }
-
-    if (usage(argv[0], SHOW_HELP, SHOW_VERSION, VERBOSE)) { return 0; }
-
-    if (args.size() == 0) {
-        cout << "fatal: no input file" << endl;
-        return 1;
-    }
-
-    ////////////////////////////////
-    // FIND FILENAME AND COMPILENAME
-    filename = args[0];
-    if (!filename.size()) {
-        cout << "fatal: no file to assemble" << endl;
-        return 1;
-    }
-    if (!support::env::isfile(filename)) {
-        cout << "fatal: could not open file: " << filename << endl;
-        return 1;
-    }
-
-    if (compilename == "") {
-        if (AS_LIB) {
-            compilename = (filename + ".wlib");
-        } else {
-            compilename = "a.out";
-        }
-    }
-
-    if (VERBOSE or DEBUG) {
-        cout << "message: assembling \"" << filename << "\" to \"" << compilename << "\"" << endl;
-    }
-
-
-    //////////////////////////////////////////
-    // GATHER LINKS OBTAINED FROM COMMAND LINE
-    vector<string> commandline_given_links;
-    for (unsigned i = 1; i < args.size(); ++i) {
-        commandline_given_links.push_back(args[i]);
-    }
-
-    int ret_code = generate(filename, compilename, commandline_given_links);
-
-=======
->>>>>>> 9207a12f
     return ret_code;
 }