/*
 *  Copyright (C) 2015, 2016, 2018 Marek Marecki
 *
 *  This file is part of Viua VM.
 *
 *  Viua VM is free software: you can redistribute it and/or modify
 *  it under the terms of the GNU General Public License as published by
 *  the Free Software Foundation, either version 3 of the License, or
 *  (at your option) any later version.
 *
 *  Viua VM is distributed in the hope that it will be useful,
 *  but WITHOUT ANY WARRANTY; without even the implied warranty of
 *  MERCHANTABILITY or FITNESS FOR A PARTICULAR PURPOSE.  See the
 *  GNU General Public License for more details.
 *
 *  You should have received a copy of the GNU General Public License
 *  along with Viua VM.  If not, see <http://www.gnu.org/licenses/>.
 */

#include <memory>
#include <viua/front/vm.h>
using namespace std;


void viua::front::vm::initialise(viua::kernel::Kernel* kernel, const string& program, vector<string> args) {
<<<<<<< HEAD
    auto loader = Loader{ program };
=======
    auto loader = Loader{program};
>>>>>>> 6d1b033d
    loader.executable();

    auto const bytes = loader.get_bytecode_size();
    auto bytecode = loader.get_bytecode();

    auto const function_address_mapping = loader.get_function_addresses();
    for (auto const p : function_address_mapping) {
        kernel->mapfunction(p.first, p.second);
    }
    for (auto const p : loader.get_block_addresses()) {
        kernel->mapblock(p.first, p.second);
    }

    kernel->commandline_arguments = args;

    kernel->load(std::move(bytecode)).bytes(bytes);
}

void viua::front::vm::load_standard_prototypes(viua::kernel::Kernel* kernel) {
    auto proto_object = make_unique<viua::types::Prototype>("Object");
    kernel->register_foreign_prototype("Object", std::move(proto_object));

    auto proto_string = make_unique<viua::types::Prototype>("String");
    proto_string->attach("String::stringify/2", "stringify/2");
    proto_string->attach("String::represent/2", "represent/2");
    proto_string->attach("String::startswith/2", "startswith/2");
    proto_string->attach("String::endswith/2", "endswith/2");
    proto_string->attach("String::format/", "format/");  // FIXME: wrap-arity, two- and three-parameter
                                                         // versions
    proto_string->attach("String::substr/", "substr/");  // FIXME: wrap-arity versions (2, 3 and 4
                                                         // parameters)
    proto_string->attach("String::concatenate/2", "concatenate/2");
    proto_string->attach("String::join/1", "join/1");
    proto_string->attach("String::size/1", "size/1");
    kernel->register_foreign_prototype("String", std::move(proto_string));
    kernel->register_foreign_method("String::stringify/2",
                                    static_cast<ForeignMethodMemberPointer>(&viua::types::String::stringify));
    kernel->register_foreign_method("String::represent/2",
                                    static_cast<ForeignMethodMemberPointer>(&viua::types::String::represent));
    kernel->register_foreign_method(
        "String::startswith/2", static_cast<ForeignMethodMemberPointer>(&viua::types::String::startswith));
    kernel->register_foreign_method("String::endswith/2",
                                    static_cast<ForeignMethodMemberPointer>(&viua::types::String::endswith));
    kernel->register_foreign_method("String::format/",
                                    static_cast<ForeignMethodMemberPointer>(&viua::types::String::format));
    kernel->register_foreign_method("String::substr/",
                                    static_cast<ForeignMethodMemberPointer>(&viua::types::String::substr));
    kernel->register_foreign_method(
        "String::concatenate/2", static_cast<ForeignMethodMemberPointer>(&viua::types::String::concatenate));
    kernel->register_foreign_method("String::join/",
                                    static_cast<ForeignMethodMemberPointer>(&viua::types::String::join));
    kernel->register_foreign_method("String::size/1",
                                    static_cast<ForeignMethodMemberPointer>(&viua::types::String::size));

    auto proto_process = make_unique<viua::types::Prototype>("Process");
    kernel->register_foreign_prototype("Process", std::move(proto_process));

    auto proto_pointer = make_unique<viua::types::Prototype>("Pointer");
    proto_pointer->attach("Pointer::expired/1", "expired/1");
    kernel->register_foreign_prototype("Pointer", std::move(proto_pointer));
    kernel->register_foreign_method("Pointer::expired/1",
                                    static_cast<ForeignMethodMemberPointer>(&viua::types::Pointer::expired));
}

void viua::front::vm::preload_libraries(viua::kernel::Kernel* kernel) {
    /** This method preloads dynamic libraries specified by environment.
     */
    auto const preload_native = support::env::get_paths("VIUAPRELINK");
    for (auto const& each : preload_native) {
        kernel->load_native_library(each);
    }

    auto const preload_foreign = support::env::get_paths("VIUAPREIMPORT");
    for (auto const& each : preload_foreign) {
        kernel->load_foreign_library(each);
    }
}<|MERGE_RESOLUTION|>--- conflicted
+++ resolved
@@ -23,11 +23,7 @@
 
 
 void viua::front::vm::initialise(viua::kernel::Kernel* kernel, const string& program, vector<string> args) {
-<<<<<<< HEAD
-    auto loader = Loader{ program };
-=======
     auto loader = Loader{program};
->>>>>>> 6d1b033d
     loader.executable();
 
     auto const bytes = loader.get_bytecode_size();
