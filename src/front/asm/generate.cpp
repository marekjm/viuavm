--- conflicted
+++ resolved
@@ -1120,11 +1120,7 @@
         write_code_blocks_section(out, blocks, linked_block_names);
     write_code_blocks_section(
         out, functions, linked_function_names, functions_size_so_far);
-<<<<<<< HEAD
-    for (std::string name : linked_function_names) {
-=======
     for (auto const& name : linked_function_names) {
->>>>>>> 6900ce71
         strwrite(out, name);
         // mapped address must come after name
         viua::internals::types::bytecode_size address =
