--- conflicted
+++ resolved
@@ -386,11 +386,7 @@
     -> std::vector<DistancePair> {
     auto matched = std::vector<DistancePair>{};
 
-<<<<<<< HEAD
-    for (auto const each : candidates) {
-=======
     for (auto const& each : candidates) {
->>>>>>> 6900ce71
         if (auto distance = levenshtein(source, each); distance <= limit) {
             matched.emplace_back(distance, each);
         }
