/*
 *  Copyright (C) 2018 Marek Marecki
 *
 *  This file is part of Viua VM.
 *
 *  Viua VM is free software: you can redistribute it and/or modify
 *  it under the terms of the GNU General Public License as published by
 *  the Free Software Foundation, either version 3 of the License, or
 *  (at your option) any later version.
 *
 *  Viua VM is distributed in the hope that it will be useful,
 *  but WITHOUT ANY WARRANTY; without even the implied warranty of
 *  MERCHANTABILITY or FITNESS FOR A PARTICULAR PURPOSE.  See the
 *  GNU General Public License for more details.
 *
 *  You should have received a copy of the GNU General Public License
 *  along with Viua VM.  If not, see <http://www.gnu.org/licenses/>.
 */

#include <initializer_list>
#include <iostream>
#include <string>
#include <viua/tooling/errors/compile_time/errors.h>
#include <viua/tooling/libs/static_analyser/static_analyser.h>

namespace viua {
namespace tooling {
namespace libs {
namespace static_analyser {

namespace values {
Value::Value(Value_type const t):
    type_of_value{t}
{}

auto Value::type() const -> Value_type {
    return type_of_value;
}

Integer::Integer(): Value{Value_type::Integer} {}

Integer::Integer(int const x):
    Value{Value_type::Integer}
    , n{x}
{}

auto Integer::known() const -> bool {
    return n.has_value();
}

auto Integer::of() const -> int {
    return n.value();
}
auto Integer::of(int const x) -> void {
    n = x;
}

Float::Float(): Value{Value_type::Float} {}

Vector::Vector(Value_wrapper v):
    Value{Value_type::Vector}
    , contained_type{v}
{}

auto Vector::of() const -> Value_wrapper const& {
    return contained_type;
}
auto Vector::of(Value_wrapper v) -> void {
    contained_type = v;
}

Pointer::Pointer(Value_wrapper v):
    Value{Value_type::Pointer}
    , contained_type{v}
{}

auto Pointer::of() const -> Value_wrapper const& {
    return contained_type;
}
auto Pointer::of(Value_wrapper v) -> void {
    contained_type = v;
}

String::String(): Value{Value_type::String} {}

Text::Text(): Value{Value_type::Text} {}

Boolean::Boolean(): Value{Value_type::Boolean} {}

Value_wrapper::Value_wrapper(index_type const v, map_type& m):
    i{v}
    , values{&m}
{}

Value_wrapper::Value_wrapper(Value_wrapper const& that):
    i{that.i}
    , values{that.values}
{}

auto Value_wrapper::operator=(Value_wrapper const& that) -> Value_wrapper& {
    i = that.i;
    values = that.values;
    return *this;
}
auto Value_wrapper::operator=(Value_wrapper&& that) -> Value_wrapper& {
    i = that.i;
    values = that.values;
    return *this;
}

Value_wrapper::~Value_wrapper() {}

auto Value_wrapper::Value_wrapper::value() const -> Value& {
    return *(values->at(i));
}

auto Value_wrapper::Value_wrapper::value(std::unique_ptr<Value> v) -> void {
    values->at(i) = std::move(v);
}

auto Value_wrapper::to_simple() const -> std::vector<Value_type> {
    auto wrappers = std::vector<Value_wrapper const*>{ this };

    while ((wrappers.back()->value().type() == Value_type::Vector)
           or (wrappers.back()->value().type() == Value_type::Pointer)) {
        if (wrappers.back()->value().type() == Value_type::Vector) {
            wrappers.push_back(&static_cast<Vector const&>(wrappers.back()->value()).of());
        } else {
            wrappers.push_back(&static_cast<Pointer const&>(wrappers.back()->value()).of());
        }
    }

    auto simple = std::vector<Value_type>{};

    for (auto const each : wrappers) {
        simple.push_back(each->value().type());
    }

    return simple;
}
} // namespace values

static auto to_string(viua::internals::Register_sets const rs) -> std::string {
    using viua::internals::Register_sets;
    switch (rs) {
        case Register_sets::GLOBAL:
            return "global";
        case Register_sets::LOCAL:
            return "local";
        case Register_sets::STATIC:
            return "static";
        case Register_sets::ARGUMENTS:
            return "arguments";
        case Register_sets::PARAMETERS:
            return "parameters";
        case Register_sets::CLOSURE_LOCAL:
            return "closure_local";
        default:
            return "<unknown>";
    }
}

static auto to_string(values::Value const& value) -> std::string {
    switch (value.type()) {
        case values::Value_type::Value:
            return "value";
        case values::Value_type::Integer:
            return "integer";
        case values::Value_type::Float:
            return "float";
        case values::Value_type::Vector:
            return "vector of " + to_string(static_cast<values::Vector const&>(value).of().value());
        case values::Value_type::String:
            return "string";
        case values::Value_type::Text:
            return "text";
        case values::Value_type::Pointer:
            return "pointer to " + to_string(static_cast<values::Pointer const&>(value).of().value());
        case values::Value_type::Boolean:
            return "boolean";
        default:
            return "value";
    }
}

static auto to_string(
    std::vector<values::Value_type> const& value
    , std::vector<values::Value_type>::size_type const i
) -> std::string {
    switch (value.at(i)) {
        case values::Value_type::Value:
            return "value";
        case values::Value_type::Integer:
            return "integer";
        case values::Value_type::Float:
            return "float";
        case values::Value_type::Vector:
            return "vector of " + to_string(value, i + 1);
        case values::Value_type::String:
            return "string";
        case values::Value_type::Text:
            return "text";
        case values::Value_type::Pointer:
            return "pointer to " + to_string(value, i + 1);
        case values::Value_type::Boolean:
            return "boolean";
        default:
            return "value";
    }
}
static auto to_string(std::vector<values::Value_type> const& value) -> std::string {
    return to_string(value, 0);
}
static auto to_string[[maybe_unused]](values::Value_type const v) -> std::string {
    switch (v) {
        case values::Value_type::Integer:
            return "integer";
        case values::Value_type::Float:
            return "float";
        case values::Value_type::Vector:
            return "vector of ...";
        case values::Value_type::String:
            return "string";
        case values::Value_type::Text:
            return "text";
        case values::Value_type::Pointer:
            return "pointer to ...";
        case values::Value_type::Boolean:
            return "boolean";
        case values::Value_type::Value:
        default:
            return "value";
    }
}

auto Function_state::make_wrapper(std::unique_ptr<values::Value> v) -> values::Value_wrapper {
    assigned_values.push_back(std::move(v));
    return values::Value_wrapper{assigned_values.size() - 1, assigned_values};
}

auto Function_state::rename_register(
    viua::internals::types::register_index const index
    , std::string name
    , viua::tooling::libs::parser::Name_directive directive
) -> void {
    if (index >= local_registers_allocated) {
        throw viua::tooling::errors::compile_time::Error_wrapper{}
            .append(viua::tooling::errors::compile_time::Error{
                viua::tooling::errors::compile_time::Compile_time_error::Register_index_outside_of_allocated_range
                , directive.token(1)
                , std::to_string(iota_value)
            })
            .append(viua::tooling::errors::compile_time::Error{
                viua::tooling::errors::compile_time::Compile_time_error::Empty_error
                , local_registers_allocated_where.at(2)
            }
            .add(local_registers_allocated_where.at(0))
            .note(std::to_string(local_registers_allocated) + " local register(s) allocated here")
            .aside("increase this value to " + std::to_string(iota_value + 1) + " to fix this error"))
            ;
    }
    if (register_index_to_name.count(index)) {
        throw viua::tooling::errors::compile_time::Error_wrapper{}
            .append(viua::tooling::errors::compile_time::Error{
                viua::tooling::errors::compile_time::Compile_time_error::Renaming_already_named_register
                , directive.token(2)
            }.add(directive.token(1))
            .aside("previous name was `" + register_index_to_name.at(index) + "'")
            )
            .append(viua::tooling::errors::compile_time::Error{
                viua::tooling::errors::compile_time::Compile_time_error::Empty_error
                , register_renames.at(index).token(1)
            }
            .add(register_renames.at(index).token(2))
            .note("register " + std::to_string(index) + " already named here"))
            ;
    }
    if (register_name_to_index.count(name)) {
        throw viua::tooling::errors::compile_time::Error_wrapper{}
            .append(viua::tooling::errors::compile_time::Error{
                viua::tooling::errors::compile_time::Compile_time_error::Reusing_register_name
                , directive.token(2)
            }.add(directive.token(1))
            .aside("previous index was " + std::to_string(register_name_to_index.at(name)))
            )
            .append(viua::tooling::errors::compile_time::Error{
                viua::tooling::errors::compile_time::Compile_time_error::Empty_error
                , register_renames.at(register_name_to_index.at(name)).token(1)
            }
            .add(register_renames.at(register_name_to_index.at(name)).token(2))
            .note("name `" + name + "' already used here"))
            ;
    }

    register_renames.emplace(index, directive);
    register_name_to_index[name] = index;
    register_index_to_name[index] = name;
}

auto Function_state::iota(viua::tooling::libs::lexer::Token token) -> viua::internals::types::register_index {
    if (iota_value >= local_registers_allocated) {
        throw viua::tooling::errors::compile_time::Error_wrapper{}
            .append(viua::tooling::errors::compile_time::Error{
                viua::tooling::errors::compile_time::Compile_time_error::Iota_outside_of_allocated_range
                , token
                , std::to_string(iota_value)
            })
            .append(viua::tooling::errors::compile_time::Error{
                viua::tooling::errors::compile_time::Compile_time_error::Empty_error
                , local_registers_allocated_where.at(2)
            }
            .add(local_registers_allocated_where.at(0))
            .note(std::to_string(local_registers_allocated) + " local register(s) allocated here")
            .aside("increase this value to " + std::to_string(iota_value + 1) + " to fix this error"))
            ;
    }

    return iota_value++;
}

auto Function_state::define_register(
    viua::internals::types::register_index const index
    , viua::internals::Register_sets const register_set
    , values::Value_wrapper value
    , std::vector<viua::tooling::libs::lexer::Token> location
) -> void {
    auto const address = std::make_pair(index, register_set);
    defined_registers.insert_or_assign(address, value);
    defined_where.insert_or_assign(address, std::move(location));
}

auto Function_state::defined(
    viua::internals::types::register_index const index
    , viua::internals::Register_sets const register_set
) const -> bool {
    return defined_registers.count(std::make_pair(index, register_set));
}

auto Function_state::defined_at(
    viua::internals::types::register_index const index
    , viua::internals::Register_sets const register_set
) const -> std::vector<viua::tooling::libs::lexer::Token> const& {
    return defined_where.at(std::make_pair(index, register_set));
}

auto Function_state::type_of(
    viua::internals::types::register_index const index
    , viua::internals::Register_sets const register_set
) const -> values::Value_wrapper {
    return defined_registers.at(std::make_pair(index, register_set));
}

auto Function_state::mutate_register(
    viua::internals::types::register_index const index
    , viua::internals::Register_sets const register_set
    , std::vector<viua::tooling::libs::lexer::Token> location
) -> void {
    auto const address = std::make_pair(index, register_set);
    auto& mut_locations = mutated_where.emplace(
        address
        , decltype(mutated_where)::mapped_type{}
    ).first->second;
    mut_locations.push_back(std::move(location));
}

auto Function_state::mutated(
    viua::internals::types::register_index const index
    , viua::internals::Register_sets const register_set
) const -> bool {
    return mutated_where.count(std::make_pair(index, register_set));
}

auto Function_state::mutated_at(
    viua::internals::types::register_index const index
    , viua::internals::Register_sets const register_set
) const -> decltype(mutated_where)::mapped_type const& {
    return mutated_where.at(std::make_pair(index, register_set));
}

auto Function_state::erase_register(
    viua::internals::types::register_index const index
    , viua::internals::Register_sets const register_set
    , std::vector<viua::tooling::libs::lexer::Token> location
) -> void {
    auto const address = std::make_pair(index, register_set);
    erased_registers.emplace(address, defined_registers.at(address));
    defined_registers.erase(defined_registers.find(address));
    erased_where.emplace(address, std::move(location));
}

auto Function_state::erased(
    viua::internals::types::register_index const index
    , viua::internals::Register_sets const register_set
) const -> bool {
    return erased_registers.count(std::make_pair(index, register_set));
}

auto Function_state::erased_at(
    viua::internals::types::register_index const index
    , viua::internals::Register_sets const register_set
) const -> std::vector<viua::tooling::libs::lexer::Token> const& {
    return erased_where.at(std::make_pair(index, register_set));
}

auto Function_state::resolve_index(viua::tooling::libs::parser::Register_address const& address)
    -> viua::internals::types::register_index {
    if (address.iota) {
        return iota(address.tokens().at(1));
    }

    auto const index = (address.name
        ? register_name_to_index.at(address.tokens().at(1).str())
        : address.index
    );

    if (index >= local_registers_allocated) {
        // FIXME inside ::iota() there is exactly the same code
        throw viua::tooling::errors::compile_time::Error_wrapper{}
            .append(viua::tooling::errors::compile_time::Error{
                viua::tooling::errors::compile_time::Compile_time_error::Register_index_outside_of_allocated_range
                , address.tokens().at(1)
                , std::to_string(index)
            })
            .append(viua::tooling::errors::compile_time::Error{
                viua::tooling::errors::compile_time::Compile_time_error::Empty_error
                , local_registers_allocated_where.at(2)
            }
            .add(local_registers_allocated_where.at(0))
            .note(std::to_string(local_registers_allocated) + " local register(s) allocated here")
            .aside("increase this value to " + std::to_string(index + 1) + " to fix this error"))
            ;
    }

    return index;
}

auto Function_state::type_matches(
    viua::internals::types::register_index const index
    , viua::internals::Register_sets const register_set
    , std::vector<values::Value_type> const type_signature
) const -> bool {
    return type_of(index, register_set).to_simple() == type_signature;
}

auto Function_state::fill_type(
    values::Value_wrapper wrapper
    , std::vector<values::Value_type> const& type_signature
    , std::vector<values::Value_type>::size_type const from
) -> void {
    for (auto i = from; i < type_signature.size(); ++i) {
        using values::Value_type;
        switch (type_signature.at(i)) {
            case Value_type::Integer:
                wrapper.value(std::make_unique<values::Integer>());
                break;
            case Value_type::Float:
                wrapper.value(std::make_unique<values::Float>());
                break;
            case Value_type::Vector:
                wrapper.value(std::make_unique<values::Vector>(
                    make_wrapper(std::make_unique<values::Value>(Value_type::Value))
                ));
                wrapper = static_cast<values::Vector const&>(wrapper.value()).of();
                break;
            case Value_type::String:
                wrapper = make_wrapper(std::make_unique<values::String>());
                break;
            case Value_type::Text:
                wrapper.value(std::make_unique<values::Text>());
                break;
            case Value_type::Pointer:
                wrapper.value(std::make_unique<values::Pointer>(
                    make_wrapper(std::make_unique<values::Value>(Value_type::Value))
                ));
                wrapper = static_cast<values::Pointer const&>(wrapper.value()).of();
                break;
            case Value_type::Boolean:
                wrapper = make_wrapper(std::make_unique<values::Boolean>());
                break;
            case Value_type::Value:
            default:
                // do nothing
                break;
        }
    }
}
auto Function_state::assume_type(
    viua::internals::types::register_index const index
    , viua::internals::Register_sets const register_set
    , std::vector<values::Value_type> const type_signature
) -> bool {
    values::Value_wrapper wrapper = type_of(index, register_set);

    using values::Value_type;

    if (wrapper.value().type() == Value_type::Value) {
        fill_type(wrapper, type_signature, 0);
        return true;
    }

    if ((wrapper.value().type() != Value_type::Vector) and (wrapper.value().type() != Value_type::Pointer)) {
        return (wrapper.value().type() == type_signature.at(0))
            or (type_signature.at(0) == Value_type::Value);
    }

    auto i = decltype(type_signature)::size_type{0};
    while ((wrapper.value().type() != Value_type::Value) and (i < type_signature.size())) {
        if (type_signature.at(i) == Value_type::Value) {
            return true;
        }
        if (wrapper.value().type() != type_signature.at(i)) {
            return false;
        }
        if (wrapper.value().type() == Value_type::Vector) {
            wrapper = static_cast<values::Vector const&>(wrapper.value()).of();
        } else if (wrapper.value().type() == Value_type::Pointer) {
            wrapper = static_cast<values::Pointer const&>(wrapper.value()).of();
        }
        ++i;
    }

    if (i == type_signature.size()) {
        return true;
    }

    if ((i < type_signature.size()) and (wrapper.value().type() != Value_type::Value)) {
        return false;
    }

    fill_type(wrapper, type_signature, i);

    return true;
}

auto Function_state::dump(std::ostream& o) const -> void {
    o << "  local registers allocated: " << local_registers_allocated << std::endl;
    for (auto const& each : register_index_to_name) {
        std::cout << "  register " << each.first << " named `" << each.second << "'" << std::endl;
    }
    for (auto const& each : defined_registers) {
        std::cout << "  " << to_string(each.first.second) << " register " << each.first.first << ": contains "
            << to_string(each.second.value()) << std::endl;
    }
}

auto Function_state::local_capacity() const -> viua::internals::types::register_index {
    return local_registers_allocated;
}

Function_state::Function_state(
    viua::internals::types::register_index const limit
    , std::vector<viua::tooling::libs::lexer::Token> location
):
    local_registers_allocated{limit}
    , local_registers_allocated_where{std::move(location)}
{}

static auto maybe_with_pointer(
    viua::internals::Access_specifier const access
    , std::initializer_list<values::Value_type> const base
) -> std::vector<values::Value_type> {
    auto signature = (access == viua::internals::Access_specifier::POINTER_DEREFERENCE
        ? std::vector<values::Value_type>{ values::Value_type::Pointer }
        : std::vector<values::Value_type>{}
    );
    std::copy(base.begin(), base.end(), std::back_inserter(signature));
    return signature;
}

static auto make_
static auto throw_if_empty(
    Function_state& function_state
    , viua::tooling::libs::parser::Register_address const& address
) -> viua::internals::types::register_index {
    auto const address_index = function_state.resolve_index(address);
    if (not function_state.defined(address_index, address.register_set)) {
        auto error = viua::tooling::errors::compile_time::Error_wrapper{}
            .append(viua::tooling::errors::compile_time::Error{
                viua::tooling::errors::compile_time::Compile_time_error::Read_from_empty_register
                , address.tokens().at(1)
            }.add(address.tokens().at(2)));
        if (function_state.erased(address_index, address.register_set)) {
            auto const& erased_location =
                function_state.erased_at(address_index, address.register_set);
            auto partial = viua::tooling::errors::compile_time::Error{
                viua::tooling::errors::compile_time::Compile_time_error::Empty_error
                , erased_location.at(0)
            }.note("erased here");
            for (auto each = erased_location.begin() + 1; each != erased_location.end(); ++each) {
                partial.add(*each);
            }
            error.append(partial);
        }
        throw error;
    }
    return address_index;
}

static auto throw_if_invalid_type(
    Function_state& function_state
    , viua::tooling::libs::parser::Register_address const& address
    , viua::internals::types::register_index const index
    , std::vector<values::Value_type> const type_signature
) -> void {
    if (not function_state.assume_type(index, address.register_set, type_signature)) {
        auto error = viua::tooling::errors::compile_time::Error_wrapper{}
            .append(viua::tooling::errors::compile_time::Error{
                viua::tooling::errors::compile_time::Compile_time_error::Type_mismatch
                , address.tokens().at(0)
                , "expected `" + to_string(type_signature) + "'..."
            }.add(address.tokens().at(0)));

        auto const& definition_location = function_state.defined_at(
            index
            , address.register_set
        );
        error.append(viua::tooling::errors::compile_time::Error{
            viua::tooling::errors::compile_time::Compile_time_error::Empty_error
            , definition_location.at(0)
            , ("...got `"
               + to_string(function_state.type_of(index, address.register_set).to_simple())
               + "'")
        }.note("defined here"));
        throw error;
    }
}

static auto analyse_single_function(
    viua::tooling::libs::parser::Cooked_function const& fn
    , viua::tooling::libs::parser::Cooked_fragments const&
    , Analyser_state&
) -> void {
    if (fn.body().size() == 0) {
        throw viua::tooling::errors::compile_time::Error_wrapper{}
            .append(viua::tooling::errors::compile_time::Error{
                viua::tooling::errors::compile_time::Compile_time_error::Empty_function_body
                , fn.head().token(fn.head().tokens().size() - 3)
                , "of " + fn.head().function_name
            })
            .append(viua::tooling::errors::compile_time::Error{
                viua::tooling::errors::compile_time::Compile_time_error::Empty_error
                , fn.head().token(fn.head().tokens().size() - 3)
            }.note("a function body must be composed of at least two instructions:")
             .comment("    allocate_registers %0 local")
             .comment("    return")
            );
    }

    using viua::tooling::libs::parser::Fragment_type;
    using viua::tooling::libs::parser::Instruction;
    if (auto const& l = *fn.body().at(0); not (l.type() == Fragment_type::Instruction
                and static_cast<Instruction const&>(l).opcode == ALLOCATE_REGISTERS)) {
        throw viua::tooling::errors::compile_time::Error_wrapper{}
            .append(viua::tooling::errors::compile_time::Error{
                viua::tooling::errors::compile_time::Compile_time_error::Must_allocate_registers_first
                , l.token(0)
            }.note("the first instruction of every function must be `allocate_registers'"));
    }

    auto const& body = fn.body();
    using viua::tooling::libs::parser::Register_address;
    auto function_state = Function_state{
        static_cast<Register_address const*>(
            static_cast<Instruction const*>(body.at(0))->operands.at(0).get()
        )->index
        , body.at(0)->tokens()
    };

    std::cout << "analyse_single_function(): " << fn.head().function_name;
    std::cout << " (" << fn.body().size() << " lines)";
    std::cout << std::endl;

    if (fn.head().function_name == "main") {
        if (fn.head().arity == 0) {
            // no arguments passed
        } else if (fn.head().arity == 1) {
            function_state.define_register(
                0
                , viua::internals::Register_sets::PARAMETERS
                , function_state.make_wrapper(std::make_unique<values::Vector>(
                    function_state.make_wrapper(std::make_unique<values::String>())
                ))
                , fn.head().tokens()
            );
        } else if (fn.head().arity == 2) {
            function_state.define_register(
                0
                , viua::internals::Register_sets::PARAMETERS
                , function_state.make_wrapper(std::make_unique<values::String>())
                , fn.head().tokens()
            );
            function_state.define_register(
                1
                , viua::internals::Register_sets::PARAMETERS
                , function_state.make_wrapper(std::make_unique<values::Vector>(
                    function_state.make_wrapper(std::make_unique<values::String>())
                ))
                , fn.head().tokens()
            );
        } else {
            // FIXME arity not supported
        }
    } else {
        using arity_type = viua::internals::types::register_index;
        for (auto i = arity_type{0}; i < fn.head().arity; ++i) {
            function_state.define_register(
                i
                , viua::internals::Register_sets::PARAMETERS
                , function_state.make_wrapper(std::make_unique<values::Value>(values::Value_type::Value))
                , fn.head().tokens()
            );
        }
    }

    function_state.dump(std::cout);

    using body_size_type = std::remove_reference_t<decltype(body)>::size_type;
    for (auto i = body_size_type{1}; i < body.size(); ++i) {
        auto const line = body.at(i);

        std::cout << "analysing: " << line->token(0).str() << std::endl;

        if (line->type() == Fragment_type::Name_directive) {
            using viua::tooling::libs::parser::Name_directive;
            auto const& directive = *static_cast<Name_directive const*>(line);
            auto const index = (
                directive.iota
                ? function_state.iota(directive.token(1))
                : directive.register_index
            );

            function_state.rename_register(
                index
                , directive.name
                , directive
            );
        }

        if (line->type() == Fragment_type::Instruction) {
            auto const& instruction = *static_cast<Instruction const*>(line);

            switch (instruction.opcode) {
                case NOP: {
                    break;
                }
                case IZERO: {
                    auto const& dest =
                        *static_cast<Register_address const*>(instruction.operands.at(0).get());

                    auto defining_tokens = std::vector<viua::tooling::libs::lexer::Token>{};
                    defining_tokens.push_back(line->token(0));

                    std::copy(
                        dest.tokens().begin()
                        , dest.tokens().end()
                        , std::back_inserter(defining_tokens)
                    );

                    function_state.define_register(
                        function_state.resolve_index(dest)
                        , dest.register_set
                        , function_state.make_wrapper(std::make_unique<values::Integer>(
                            0
                        ))
                        , std::move(defining_tokens)
                    );

                    break;
                }
                case INTEGER: {
                    auto const& dest = *static_cast<Register_address const*>(instruction.operands.at(0).get());

                    auto defining_tokens = std::vector<viua::tooling::libs::lexer::Token>{};
                    defining_tokens.push_back(line->token(0));

                    std::copy(dest.tokens().begin(), dest.tokens().end(), std::back_inserter(defining_tokens));

                    using viua::tooling::libs::parser::Integer_literal;
                    function_state.define_register(
                        function_state.resolve_index(dest)
                        , dest.register_set
                        , function_state.make_wrapper(std::make_unique<values::Integer>(
                            static_cast<Integer_literal const*>(instruction.operands.at(1).get())->n
                        ))
                        , std::move(defining_tokens)
                    );

                    break;
                }
                case IINC:
                case IDEC: {
                    auto const& target = *static_cast<Register_address const*>(instruction.operands.at(0).get());

                    auto const target_index = throw_if_empty(function_state, target);

                    auto const target_access = target.access;
                    auto const target_type_signature =
                        (target_access == viua::internals::Access_specifier::POINTER_DEREFERENCE)
                        ? std::vector<values::Value_type>{ values::Value_type::Pointer, values::Value_type::Integer }
                        : std::vector<values::Value_type>{ values::Value_type::Integer }
                    ;
                    if (not function_state.assume_type(target_index, target.register_set, target_type_signature)) {
                        auto error = viua::tooling::errors::compile_time::Error_wrapper{}
                            .append(viua::tooling::errors::compile_time::Error{
                                viua::tooling::errors::compile_time::Compile_time_error::Type_mismatch
                                , target.tokens().at(0)
                                , "expected `" + to_string(target_type_signature) + "'..."
                            }.add(target.tokens().at(0)));

                        auto const& definition_location = function_state.defined_at(
                            target_index
                            , target.register_set
                        );
                        error.append(viua::tooling::errors::compile_time::Error{
                            viua::tooling::errors::compile_time::Compile_time_error::Empty_error
                            , definition_location.at(0)
                            , ("...got `"
                               + to_string(function_state.type_of(target_index, target.register_set).to_simple())
                               + "'")
                        }.note("defined here"));
                        throw error;
                    }

                    using values::Integer;
                    auto& target_operand = static_cast<Integer&>(
                        function_state.type_of(target_index, target.register_set).value()
                    );
                    if (target_operand.known()) {
                        if (instruction.opcode == IINC) {
                            target_operand.of(target_operand.of() + 1);
                        } else {
                            target_operand.of(target_operand.of() - 1);
                        }
                    }

                    auto defining_tokens = std::vector<viua::tooling::libs::lexer::Token>{};
                    defining_tokens.push_back(line->token(0));
                    std::copy(
                        target.tokens().begin()
                        , target.tokens().end()
                        , std::back_inserter(defining_tokens)
                    );
                    function_state.mutate_register(
                        target_index
                        , target.register_set
                        , std::move(defining_tokens)
                    );

                    break;
                }
                case FLOAT: {
                    auto const& dest = *static_cast<Register_address const*>(instruction.operands.at(0).get());

                    auto defining_tokens = std::vector<viua::tooling::libs::lexer::Token>{};
                    defining_tokens.push_back(line->token(0));

                    std::copy(dest.tokens().begin(), dest.tokens().end(), std::back_inserter(defining_tokens));

                    using viua::tooling::libs::parser::Integer_literal;
                    function_state.define_register(
                        function_state.resolve_index(dest)
                        , dest.register_set
                        , function_state.make_wrapper(std::make_unique<values::Float>(
                            /* static_cast<Integer_literal const*>(instruction.operands.at(1).get())->n */
                        ))
                        , std::move(defining_tokens)
                    );

                    break;
                }
                case ITOF: {
                    auto const& source =
                        *static_cast<Register_address const*>(instruction.operands.at(1).get());

                    auto const source_index = throw_if_empty(function_state, source);
                    auto const source_type_signature =
                        (source.access == viua::internals::Access_specifier::POINTER_DEREFERENCE)
                        ? std::vector<values::Value_type>{
                            values::Value_type::Pointer
                            , values::Value_type::Integer }
                        : std::vector<values::Value_type>{ values::Value_type::Integer }
                    ;
                    if (not function_state.assume_type(source_index, source.register_set, source_type_signature)) {
                        auto error = viua::tooling::errors::compile_time::Error_wrapper{}
                            .append(viua::tooling::errors::compile_time::Error{
                                viua::tooling::errors::compile_time::Compile_time_error::Type_mismatch
                                , source.tokens().at(0)
                                , "expected `" + to_string(source_type_signature) + "'..."
                            }.add(source.tokens().at(0)));

                        auto const& definition_location = function_state.defined_at(
                            source_index
                            , source.register_set
                        );
                        error.append(viua::tooling::errors::compile_time::Error{
                            viua::tooling::errors::compile_time::Compile_time_error::Empty_error
                            , definition_location.at(0)
                            , ("...got `"
                               + to_string(function_state.type_of(source_index, source.register_set).to_simple())
                               + "'")
                        }.note("defined here"));
                        throw error;
                    }

                    auto const& destination =
                        *static_cast<Register_address const*>(instruction.operands.at(0).get());

                    auto defining_tokens = std::vector<viua::tooling::libs::lexer::Token>{};
                    defining_tokens.push_back(line->token(0));
                    std::copy(
                        destination.tokens().begin()
                        , destination.tokens().end()
                        , std::back_inserter(defining_tokens)
                    );

                    auto const destination_index = function_state.resolve_index(destination);
                    function_state.define_register(
                        destination_index
                        , destination.register_set
                        , function_state.make_wrapper(std::make_unique<values::Float>())
                        , std::move(defining_tokens)
                    );

                    break;
                }
                case FTOI: {
                    auto const& source =
                        *static_cast<Register_address const*>(instruction.operands.at(1).get());

                    auto const source_index = throw_if_empty(function_state, source);
                    auto const source_type_signature =
                        (source.access == viua::internals::Access_specifier::POINTER_DEREFERENCE)
                        ? std::vector<values::Value_type>{
                            values::Value_type::Pointer
                            , values::Value_type::Float }
                        : std::vector<values::Value_type>{ values::Value_type::Float }
                    ;
                    if (not function_state.assume_type(source_index, source.register_set, source_type_signature)) {
                        auto error = viua::tooling::errors::compile_time::Error_wrapper{}
                            .append(viua::tooling::errors::compile_time::Error{
                                viua::tooling::errors::compile_time::Compile_time_error::Type_mismatch
                                , source.tokens().at(0)
                                , "expected `" + to_string(source_type_signature) + "'..."
                            }.add(source.tokens().at(0)));

                        auto const& definition_location = function_state.defined_at(
                            source_index
                            , source.register_set
                        );
                        error.append(viua::tooling::errors::compile_time::Error{
                            viua::tooling::errors::compile_time::Compile_time_error::Empty_error
                            , definition_location.at(0)
                            , ("...got `"
                               + to_string(function_state.type_of(source_index, source.register_set).to_simple())
                               + "'")
                        }.note("defined here"));
                        throw error;
                    }

                    auto const& destination =
                        *static_cast<Register_address const*>(instruction.operands.at(0).get());

                    auto defining_tokens = std::vector<viua::tooling::libs::lexer::Token>{};
                    defining_tokens.push_back(line->token(0));
                    std::copy(
                        destination.tokens().begin()
                        , destination.tokens().end()
                        , std::back_inserter(defining_tokens)
                    );

                    auto const destination_index = function_state.resolve_index(destination);
                    function_state.define_register(
                        destination_index
                        , destination.register_set
                        , function_state.make_wrapper(std::make_unique<values::Integer>())
                        , std::move(defining_tokens)
                    );

                    break;
                }
                case STOI: {
                    auto const& source =
                        *static_cast<Register_address const*>(instruction.operands.at(1).get());

                    auto const source_index = throw_if_empty(function_state, source);
                    auto const source_type_signature =
                        (source.access == viua::internals::Access_specifier::POINTER_DEREFERENCE)
                        ? std::vector<values::Value_type>{
                            values::Value_type::Pointer
                            , values::Value_type::String }
                        : std::vector<values::Value_type>{ values::Value_type::String }
                    ;
                    if (not function_state.assume_type(source_index, source.register_set, source_type_signature)) {
                        auto error = viua::tooling::errors::compile_time::Error_wrapper{}
                            .append(viua::tooling::errors::compile_time::Error{
                                viua::tooling::errors::compile_time::Compile_time_error::Type_mismatch
                                , source.tokens().at(0)
                                , "expected `" + to_string(source_type_signature) + "'..."
                            }.add(source.tokens().at(0)));

                        auto const& definition_location = function_state.defined_at(
                            source_index
                            , source.register_set
                        );
                        error.append(viua::tooling::errors::compile_time::Error{
                            viua::tooling::errors::compile_time::Compile_time_error::Empty_error
                            , definition_location.at(0)
                            , ("...got `"
                               + to_string(function_state.type_of(source_index, source.register_set).to_simple())
                               + "'")
                        }.note("defined here"));
                        throw error;
                    }

                    auto const& destination =
                        *static_cast<Register_address const*>(instruction.operands.at(0).get());

                    auto defining_tokens = std::vector<viua::tooling::libs::lexer::Token>{};
                    defining_tokens.push_back(line->token(0));
                    std::copy(
                        destination.tokens().begin()
                        , destination.tokens().end()
                        , std::back_inserter(defining_tokens)
                    );

                    auto const destination_index = function_state.resolve_index(destination);
                    function_state.define_register(
                        destination_index
                        , destination.register_set
                        , function_state.make_wrapper(std::make_unique<values::Integer>())
                        , std::move(defining_tokens)
                    );

                    break;
                }
                case STOF: {
                    auto const& source =
                        *static_cast<Register_address const*>(instruction.operands.at(1).get());

                    auto const source_index = throw_if_empty(function_state, source);
                    auto const source_type_signature =
                        (source.access == viua::internals::Access_specifier::POINTER_DEREFERENCE)
                        ? std::vector<values::Value_type>{
                            values::Value_type::Pointer
                            , values::Value_type::String }
                        : std::vector<values::Value_type>{ values::Value_type::String }
                    ;
                    if (not function_state.assume_type(source_index, source.register_set, source_type_signature)) {
                        auto error = viua::tooling::errors::compile_time::Error_wrapper{}
                            .append(viua::tooling::errors::compile_time::Error{
                                viua::tooling::errors::compile_time::Compile_time_error::Type_mismatch
                                , source.tokens().at(0)
                                , "expected `" + to_string(source_type_signature) + "'..."
                            }.add(source.tokens().at(0)));

                        auto const& definition_location = function_state.defined_at(
                            source_index
                            , source.register_set
                        );
                        error.append(viua::tooling::errors::compile_time::Error{
                            viua::tooling::errors::compile_time::Compile_time_error::Empty_error
                            , definition_location.at(0)
                            , ("...got `"
                               + to_string(function_state.type_of(source_index, source.register_set).to_simple())
                               + "'")
                        }.note("defined here"));
                        throw error;
                    }

                    auto const& destination =
                        *static_cast<Register_address const*>(instruction.operands.at(0).get());

                    auto defining_tokens = std::vector<viua::tooling::libs::lexer::Token>{};
                    defining_tokens.push_back(line->token(0));
                    std::copy(
                        destination.tokens().begin()
                        , destination.tokens().end()
                        , std::back_inserter(defining_tokens)
                    );

                    auto const destination_index = function_state.resolve_index(destination);
                    function_state.define_register(
                        destination_index
                        , destination.register_set
                        , function_state.make_wrapper(std::make_unique<values::Float>())
                        , std::move(defining_tokens)
                    );

                    break;
                }
                case ADD:
                case SUB:
                case MUL:
                case DIV: {
                    auto const& lhs = *static_cast<Register_address const*>(instruction.operands.at(1).get());
                    auto const& rhs = *static_cast<Register_address const*>(instruction.operands.at(2).get());

                    auto const lhs_index = throw_if_empty(function_state, lhs);
                    auto const lhs_type_signature =
                        (lhs.access == viua::internals::Access_specifier::POINTER_DEREFERENCE)
                        ? std::vector<values::Value_type>{ values::Value_type::Pointer, values::Value_type::Integer }
                        : std::vector<values::Value_type>{ values::Value_type::Integer }
                    ;
                    throw_if_invalid_type(function_state, lhs, lhs_index, lhs_type_signature);

                    auto const rhs_index = throw_if_empty(function_state, rhs);
                    auto const rhs_type_signature =
                        (rhs.access == viua::internals::Access_specifier::POINTER_DEREFERENCE)
                        ? std::vector<values::Value_type>{ values::Value_type::Pointer, values::Value_type::Integer }
                        : std::vector<values::Value_type>{ values::Value_type::Integer }
                    ;
                    throw_if_invalid_type(function_state, rhs, rhs_index, rhs_type_signature);

                    auto const& dest = *static_cast<Register_address const*>(instruction.operands.at(0).get());
                    auto defining_tokens = std::vector<viua::tooling::libs::lexer::Token>{};
                    defining_tokens.push_back(line->token(0));
                    std::copy(dest.tokens().begin(), dest.tokens().end(), std::back_inserter(defining_tokens));

                    auto const dest_index = function_state.resolve_index(dest);
                    function_state.define_register(
                        dest_index
                        , dest.register_set
                        , function_state.make_wrapper(std::make_unique<values::Integer>())
                        , std::move(defining_tokens)
                    );

                    break;
                } case TEXT: {
                    auto const& dest = *static_cast<Register_address const*>(instruction.operands.at(0).get());

                    auto defining_tokens = std::vector<viua::tooling::libs::lexer::Token>{};
                    defining_tokens.push_back(line->token(0));

                    std::copy(dest.tokens().begin(), dest.tokens().end(), std::back_inserter(defining_tokens));

                    using viua::tooling::libs::parser::Integer_literal;
                    function_state.define_register(
                        function_state.resolve_index(dest)
                        , dest.register_set
                        , function_state.make_wrapper(std::make_unique<values::Text>())
                        , std::move(defining_tokens)
                    );

                    break;
                } case VAT: {
                    auto const& source = *static_cast<Register_address const*>(instruction.operands.at(1).get());
                    auto const& index = *static_cast<Register_address const*>(instruction.operands.at(2).get());

                    auto const source_index = throw_if_empty(function_state, source);
                    auto const source_type_signature = std::vector<values::Value_type>{
                        values::Value_type::Vector
                        , values::Value_type::Value
                    };
                    throw_if_invalid_type(function_state, source, source_index, source_type_signature);

                    auto const index_index = throw_if_empty(function_state, index);
                    auto const index_type_signature = std::vector<values::Value_type>{
                        values::Value_type::Integer
                    };
                    throw_if_invalid_type(function_state, index, index_index, index_type_signature);

                    auto const& dest = *static_cast<Register_address const*>(instruction.operands.at(0).get());
                    auto defining_tokens = std::vector<viua::tooling::libs::lexer::Token>{};
                    defining_tokens.push_back(line->token(0));
                    std::copy(dest.tokens().begin(), dest.tokens().end(), std::back_inserter(defining_tokens));

                    auto const dest_index = function_state.resolve_index(dest);
                    function_state.define_register(
                        dest_index
                        , dest.register_set
                        , function_state.make_wrapper(std::make_unique<values::Pointer>(
                            static_cast<values::Vector const&>(
                                function_state.type_of(source_index, source.register_set).value()
                            ).of()
                        ))
                        , std::move(defining_tokens)
                    );

                    break;
                } case MOVE: {
                    auto const& source = *static_cast<Register_address const*>(instruction.operands.at(1).get());

                    auto const source_index = throw_if_empty(function_state, source);
                    auto const source_type_signature = maybe_with_pointer(source.access, {
                        values::Value_type::Value
                    });
                    throw_if_invalid_type(function_state, source, source_index, source_type_signature);

                    auto const& dest = *static_cast<Register_address const*>(instruction.operands.at(0).get());

                    auto defining_tokens = std::vector<viua::tooling::libs::lexer::Token>{};
                    defining_tokens.push_back(line->token(0));
                    std::copy(dest.tokens().begin(), dest.tokens().end(), std::back_inserter(defining_tokens));

                    auto const strip_pointer = [](values::Value_wrapper wrapper) -> values::Value_wrapper {
                            if (wrapper.value().type() == values::Value_type::Pointer) {
                                return static_cast<values::Pointer const&>(wrapper.value()).of();
                            } else {
                                return wrapper;
                            }
                    };

                    auto const dest_index = function_state.resolve_index(dest);
                    function_state.define_register(
                        dest_index
                        , dest.register_set
                        , strip_pointer(function_state.type_of(source_index, source.register_set))
                        , std::move(defining_tokens)
                    );
                    if (source.access != viua::internals::Access_specifier::POINTER_DEREFERENCE) {
                        function_state.erase_register(
                            source_index
                            , source.register_set
                            , [&instruction, &source]() -> std::vector<viua::tooling::libs::lexer::Token> {
                                auto tokens = std::vector<viua::tooling::libs::lexer::Token>{};
                                tokens.push_back(instruction.tokens().at(0));
                                std::copy(source.tokens().begin(), source.tokens().end(), std::back_inserter(tokens));
                                return tokens;
                            }()
                        );
                    }

                    break;
                } case LT: {
                } case LTE: {
                } case GT: {
                } case GTE: {
                } case EQ: {
                    auto const& lhs = *static_cast<Register_address const*>(instruction.operands.at(1).get());
                    auto const& rhs = *static_cast<Register_address const*>(instruction.operands.at(2).get());

                    auto const lhs_index = throw_if_empty(function_state, lhs);
                    auto const lhs_type_signature = maybe_with_pointer(lhs.access, {
                        values::Value_type::Integer
                    });
                    throw_if_invalid_type(function_state, lhs, lhs_index, lhs_type_signature);

                    auto const rhs_index = throw_if_empty(function_state, rhs);
                    auto const rhs_type_signature = maybe_with_pointer(rhs.access, {
                        values::Value_type::Integer
                    });
                    throw_if_invalid_type(function_state, rhs, rhs_index, rhs_type_signature);

                    using values::Integer;
                    auto const& lhs_operand = static_cast<Integer&>(
                        function_state.type_of(lhs_index, lhs.register_set).value()
                    );
                    auto const& rhs_operand = static_cast<Integer&>(
                        function_state.type_of(rhs_index, rhs.register_set).value()
                    );
                    if (lhs_operand.known() and rhs_operand.known()) {
                        auto msg = std::ostringstream{};
                        msg << "left-hand side will always be ";
                        auto const l = lhs_operand.of();
                        auto const r = rhs_operand.of();
                        if (l < r) {
                            msg << "less than";
                        } else if (l > r) {
                            msg << "greater than";
                        } else {
                            msg << "equal to";
                        }
                        msg << " right-hand side";

                        auto error = viua::tooling::errors::compile_time::Error_wrapper{}
                            .append(viua::tooling::errors::compile_time::Error{
                                viua::tooling::errors::compile_time::Compile_time_error::Useless_comparison
                                , line->tokens().at(0)
                                , msg.str()
                            });

                        {
                            auto const& definition_location = function_state.defined_at(
                                lhs_index
                                , lhs.register_set
                            );
                            error.append(viua::tooling::errors::compile_time::Error{
                                viua::tooling::errors::compile_time::Compile_time_error::Empty_error
                                , definition_location.at(0)
                            }.note("left-hand side defined here:"));
                        }
                        {
                            auto const& definition_location = function_state.defined_at(
                                rhs_index
                                , rhs.register_set
                            );
                            error.append(viua::tooling::errors::compile_time::Error{
                                viua::tooling::errors::compile_time::Compile_time_error::Empty_error
                                , definition_location.at(0)
                            }.note("right-hand side defined here:"));
                            if (function_state.mutated(rhs_index, rhs.register_set)) {
                                for (auto const& each :
                                        function_state.mutated_at(rhs_index, rhs.register_set)) {
                                    auto e = viua::tooling::errors::compile_time::Error{
                                        viua::tooling::errors::compile_time::Compile_time_error::Empty_error
                                        , each.at(0)
                                    };
                                    for (auto it = each.begin() + 1; it != each.end(); ++it) {
                                        e.add(*it);
                                    }
                                    error.append(e.note("right-hand side mutated here:"));
                                }
                            }
                        }

                        throw error;
                    }

                    auto const& dest = *static_cast<Register_address const*>(instruction.operands.at(0).get());
                    auto defining_tokens = std::vector<viua::tooling::libs::lexer::Token>{};
                    defining_tokens.push_back(line->token(0));
                    std::copy(dest.tokens().begin(), dest.tokens().end(), std::back_inserter(defining_tokens));

                    auto const dest_index = function_state.resolve_index(dest);
                    function_state.define_register(
                        dest_index
                        , dest.register_set
                        , function_state.make_wrapper(std::make_unique<values::Boolean>())
                        , std::move(defining_tokens)
                    );

                    break;
                } case STRING: {
                    auto const& dest = *static_cast<Register_address const*>(instruction.operands.at(0).get());

                    auto defining_tokens = std::vector<viua::tooling::libs::lexer::Token>{};
                    defining_tokens.push_back(line->token(0));

                    std::copy(dest.tokens().begin(), dest.tokens().end(), std::back_inserter(defining_tokens));

                    function_state.define_register(
                        function_state.resolve_index(dest)
                        , dest.register_set
                        , function_state.make_wrapper(std::make_unique<values::String>())
                        , std::move(defining_tokens)
                    );

                    break;
                } case STREQ: {
                } case TEXTEQ: {
                    auto const& lhs = *static_cast<Register_address const*>(instruction.operands.at(1).get());
                    auto const& rhs = *static_cast<Register_address const*>(instruction.operands.at(2).get());

                    auto const lhs_index = throw_if_empty(function_state, lhs);
                    auto const lhs_type_signature = maybe_with_pointer(lhs.access, {
                        values::Value_type::Text
                    });
                    throw_if_invalid_type(function_state, lhs, lhs_index, lhs_type_signature);

                    auto const rhs_index = throw_if_empty(function_state, rhs);
                    auto const rhs_type_signature = maybe_with_pointer(rhs.access, {
                        values::Value_type::Text
                    });
                    throw_if_invalid_type(function_state, rhs, rhs_index, rhs_type_signature);

                    auto const& dest = *static_cast<Register_address const*>(instruction.operands.at(0).get());
                    auto defining_tokens = std::vector<viua::tooling::libs::lexer::Token>{};
                    defining_tokens.push_back(line->token(0));
                    std::copy(dest.tokens().begin(), dest.tokens().end(), std::back_inserter(defining_tokens));

                    auto const dest_index = function_state.resolve_index(dest);
                    function_state.define_register(
                        dest_index
                        , dest.register_set
                        , function_state.make_wrapper(std::make_unique<values::Boolean>())
                        , std::move(defining_tokens)
                    );

                    break;
                } case TEXTAT: {
                    auto const& source = *static_cast<Register_address const*>(instruction.operands.at(1).get());
                    auto const& index = *static_cast<Register_address const*>(instruction.operands.at(2).get());

                    auto const source_index = throw_if_empty(function_state, source);
                    auto const source_type_signature = maybe_with_pointer(source.access, {
                        values::Value_type::Text
                    });
                    throw_if_invalid_type(function_state, source, source_index, source_type_signature);

                    auto const index_index = throw_if_empty(function_state, index);
                    auto const index_type_signature = std::vector<values::Value_type>{
                        values::Value_type::Integer
                    };
                    throw_if_invalid_type(function_state, index, index_index, index_type_signature);

                    auto const& dest = *static_cast<Register_address const*>(instruction.operands.at(0).get());
                    auto defining_tokens = std::vector<viua::tooling::libs::lexer::Token>{};
                    defining_tokens.push_back(line->token(0));
                    std::copy(dest.tokens().begin(), dest.tokens().end(), std::back_inserter(defining_tokens));

                    auto const dest_index = function_state.resolve_index(dest);
                    function_state.define_register(
                        dest_index
                        , dest.register_set
                        , function_state.make_wrapper(std::make_unique<values::Text>())
                        , std::move(defining_tokens)
                    );

                    break;
                } case TEXTSUB: {
                    auto const& source =
                        *static_cast<Register_address const*>(instruction.operands.at(1).get());
                    auto const& from =
                        *static_cast<Register_address const*>(instruction.operands.at(2).get());
                    auto const& to =
                        *static_cast<Register_address const*>(instruction.operands.at(3).get());

                    auto const source_index = throw_if_empty(function_state, source);
                    auto const source_type_signature = maybe_with_pointer(source.access, {
                        values::Value_type::Text
                    });
                    throw_if_invalid_type(function_state, source, source_index, source_type_signature);

                    auto const from_index = throw_if_empty(function_state, from);
                    auto const from_type_signature = maybe_with_pointer(from.access, {
                        values::Value_type::Integer
                    });
                    throw_if_invalid_type(function_state, from, from_index, from_type_signature);

                    auto const to_index = throw_if_empty(function_state, to);
                    auto const to_type_signature = maybe_with_pointer(to.access, {
                        values::Value_type::Integer
                    });
                    throw_if_invalid_type(function_state, to, to_index, to_type_signature);

                    auto const& dest =
                        *static_cast<Register_address const*>(instruction.operands.at(0).get());

                    auto defining_tokens = std::vector<viua::tooling::libs::lexer::Token>{};
                    defining_tokens.push_back(line->token(0));
                    std::copy(dest.tokens().begin(), dest.tokens().end(), std::back_inserter(defining_tokens));

                    function_state.define_register(
                        function_state.resolve_index(dest)
                        , dest.register_set
                        , function_state.make_wrapper(std::make_unique<values::Integer>(
                            // FIXME use length of the text
                        ))
                        , std::move(defining_tokens)
                    );

                    break;
                } case TEXTLENGTH: {
                    auto const& source = *static_cast<Register_address const*>(instruction.operands.at(1).get());

                    auto const source_index = throw_if_empty(function_state, source);
                    auto const source_type_signature = maybe_with_pointer(source.access, {
                        values::Value_type::Text
                    });
                    throw_if_invalid_type(function_state, source, source_index, source_type_signature);

                    auto const& dest = *static_cast<Register_address const*>(instruction.operands.at(0).get());

                    auto defining_tokens = std::vector<viua::tooling::libs::lexer::Token>{};
                    defining_tokens.push_back(line->token(0));
                    std::copy(dest.tokens().begin(), dest.tokens().end(), std::back_inserter(defining_tokens));

                    auto const dest_index = function_state.resolve_index(dest);
                    function_state.define_register(
                        dest_index
                        , dest.register_set
                        , function_state.make_wrapper(std::make_unique<values::Integer>(
                            // FIXME use length of the text
                        ))
                        , std::move(defining_tokens)
                    );

                    break;
                } case TEXTCOMMONPREFIX: {
                    // FIXME TODO
                    break;
                } case TEXTCOMMONSUFFIX: {
                    // FIXME TODO
                    break;
                } case TEXTCONCAT: {
                    auto const& lhs = *static_cast<Register_address const*>(instruction.operands.at(1).get());

                    auto const lhs_index = throw_if_empty(function_state, lhs);
                    auto const lhs_type_signature = maybe_with_pointer(lhs.access, {
                        values::Value_type::Text
                    });
                    throw_if_invalid_type(function_state, lhs, lhs_index, lhs_type_signature);

                    auto const& rhs = *static_cast<Register_address const*>(instruction.operands.at(2).get());

                    auto const rhs_index = throw_if_empty(function_state, rhs);
                    auto const rhs_type_signature = maybe_with_pointer(rhs.access, {
                        values::Value_type::Text
                    });
                    throw_if_invalid_type(function_state, rhs, rhs_index, rhs_type_signature);

                    auto const& dest = *static_cast<Register_address const*>(instruction.operands.at(0).get());

                    auto defining_tokens = std::vector<viua::tooling::libs::lexer::Token>{};
                    defining_tokens.push_back(line->token(0));
                    std::copy(dest.tokens().begin(), dest.tokens().end(), std::back_inserter(defining_tokens));

                    auto const dest_index = function_state.resolve_index(dest);
                    function_state.define_register(
                        dest_index
                        , dest.register_set
                        , function_state.make_wrapper(std::make_unique<values::Integer>(
                            // FIXME use length of the text
                        ))
                        , std::move(defining_tokens)
                    );

                    break;
                } case VECTOR: {
                    auto const& dest = *static_cast<Register_address const*>(instruction.operands.at(0).get());

                    using viua::tooling::libs::parser::Operand_type;
                    if (instruction.operands.at(1)->type() == Operand_type::Void
                        and instruction.operands.at(2)->type() != Operand_type::Void) {
                        throw viua::tooling::errors::compile_time::Error_wrapper{}
                            .append(viua::tooling::errors::compile_time::Error{
                                viua::tooling::errors::compile_time::Compile_time_error::Empty_error
                                , instruction.operands.at(1)->tokens().at(0)
                                , "begin-packing operand cannot be void if the end-packing operand is not"
                            })
                            .append(viua::tooling::errors::compile_time::Error{
                                viua::tooling::errors::compile_time::Compile_time_error::Empty_error
                                , instruction.operands.at(2)->tokens().at(0)
                            }.note("end-packing operand is here")
                            .add(instruction.operands.at(2)->tokens().at(1))
                            .add(instruction.operands.at(2)->tokens().at(2)))
                            /* .add(local_registers_allocated_where.at(0)) */
                            /* .note(std::to_string(local_registers_allocated) + " local register(s) allocated here") */
                            /* .aside("increase this value to " + std::to_string(iota_value + 1) + " to fix this error")) */
                            ;
                    }

                    if (instruction.operands.at(1)->type() == Operand_type::Void) {
                        auto defining_tokens = std::vector<viua::tooling::libs::lexer::Token>{};
                        defining_tokens.push_back(line->token(0));
                        std::copy(dest.tokens().begin(), dest.tokens().end(), std::back_inserter(defining_tokens));

                        auto const dest_index = function_state.resolve_index(dest);
                        function_state.define_register(
                            dest_index
                            , dest.register_set
                            , function_state.make_wrapper(std::make_unique<values::Vector>(
                                function_state.make_wrapper(std::make_unique<values::Value>(
                                    values::Value_type::Value
                                ))
                            ))
                            , std::move(defining_tokens)
                        );

                        break;
                    }

                    auto const& begin_pack =
                        *static_cast<Register_address const*>(instruction.operands.at(1).get());
                    auto const& end_pack =
                        *static_cast<Register_address const*>(instruction.operands.at(2).get());

                    if (begin_pack.iota) {
                        throw viua::tooling::errors::compile_time::Error_wrapper{}
                            .append(viua::tooling::errors::compile_time::Error{
                                viua::tooling::errors::compile_time::Compile_time_error::Empty_error
                                , instruction.operands.at(1)->tokens().at(1)
                                , "begin-packing register index must not be iota"
                            });
                    }
                    if (end_pack.iota) {
                        throw viua::tooling::errors::compile_time::Error_wrapper{}
                            .append(viua::tooling::errors::compile_time::Error{
                                viua::tooling::errors::compile_time::Compile_time_error::Empty_error
                                , instruction.operands.at(2)->tokens().at(1)
                                , "end-packing register index must not be iota"
                            });
                    }

                    if (begin_pack.register_set != end_pack.register_set) {
                        throw viua::tooling::errors::compile_time::Error_wrapper{}
                            .append(viua::tooling::errors::compile_time::Error{
                                viua::tooling::errors::compile_time::Compile_time_error::Empty_error
                                , instruction.operands.at(1)->tokens().at(2)
                                , "begin-packing and end-packing registers must be in the same set"
                            }.add(instruction.operands.at(2)->tokens().at(2)));
                    }

                    auto const& first_packed = function_state.resolve_index(begin_pack);
                    auto const& last_packed = function_state.resolve_index(end_pack);

                    if (first_packed > last_packed) {
                        throw viua::tooling::errors::compile_time::Error_wrapper{}
                            .append(viua::tooling::errors::compile_time::Error{
                                viua::tooling::errors::compile_time::Compile_time_error::Empty_error
                                , instruction.operands.at(1)->tokens().at(1)
                                , "begin-packing register index must be less than or equal to the end-packing register index"
                            }.add(instruction.operands.at(2)->tokens().at(1)))
                            ;
                    }

                    auto defining_tokens = std::vector<viua::tooling::libs::lexer::Token>{};
                    defining_tokens.push_back(line->token(0));
                    std::copy(dest.tokens().begin(), dest.tokens().end(), std::back_inserter(defining_tokens));

                    for (auto check_pack = first_packed; check_pack < last_packed; ++check_pack) {
<<<<<<< HEAD
                        if (not function_state.defined(check_pack, viua::internals::Register_sets::LOCAL)) {
                            throw viua::tooling::errors::compile_time::Error_wrapper{}
                                .append(viua::tooling::errors::compile_time::Error{
                                    viua::tooling::errors::compile_time::Compile_time_error::Empty_error
                                    , instruction.operands.at(1)->tokens().at(1)
                                    , "begin-packing register index must be less than or equal to the end-packing register index"
                                }.add(instruction.operands.at(2)->tokens().at(1)))
                                ;
                        }
=======
                        if (not function_state.defined(check_pack, begin_pack.register_set)) {
                            throw viua::tooling::errors::compile_time::Error_wrapper{}
                                .append(viua::tooling::errors::compile_time::Error{
                                    viua::tooling::errors::compile_time::Compile_time_error::Empty_error
                                    , instruction.token(0)
                                    , ("packing empty "
                                       + to_string(begin_pack.register_set)
                                       + " register "
                                       + std::to_string(check_pack))
                                }
                                .add(instruction.operands.at(1)->tokens().at(1))
                                .add(instruction.operands.at(1)->tokens().at(2))
                                .add(instruction.operands.at(2)->tokens().at(1))
                                .add(instruction.operands.at(2)->tokens().at(2)))
                                ;
                        }

                        auto const first_type = function_state.type_of(
                            first_packed
                            , begin_pack.register_set
                        ).to_simple();
                        if (not function_state.assume_type(check_pack, begin_pack.register_set, first_type)) {
                            auto error = viua::tooling::errors::compile_time::Error_wrapper{}
                                .append(viua::tooling::errors::compile_time::Error{
                                    viua::tooling::errors::compile_time::Compile_time_error::Type_mismatch
                                    , instruction.token(0)
                                    , ("expected `"
                                       + to_string(first_type)
                                       + "' in "
                                       + to_string(begin_pack.register_set)
                                       + " register "
                                       + std::to_string(check_pack)
                                       + "...")
                                });

                            auto const& definition_location = function_state.defined_at(
                                check_pack
                                , begin_pack.register_set
                            );
                            error.append(viua::tooling::errors::compile_time::Error{
                                viua::tooling::errors::compile_time::Compile_time_error::Empty_error
                                , definition_location.at(0)
                                , ("...got `"
                                   + to_string(function_state.type_of(check_pack, begin_pack.register_set).to_simple())
                                   + "'")
                            }.note("defined here"));
                            throw error;
                        }
>>>>>>> 9422ea25
                    }

                    auto const dest_index = function_state.resolve_index(dest);
                    function_state.define_register(
                        dest_index
                        , dest.register_set
                        , function_state.make_wrapper(std::make_unique<values::Vector>(
                            function_state.make_wrapper(std::make_unique<values::Value>(
                                values::Value_type::Value
                            ))
                        ))
                        , std::move(defining_tokens)
                    );

                    break;
                } case VINSERT: {
                } case VPUSH: {
                } case VPOP: {
                } case VLEN: {
                } case BOOL: {
                } case NOT: {
                } case AND: {
                } case OR: {
                } case BITS: {
                } case BITAND: {
                } case BITOR: {
                } case BITNOT: {
                } case BITXOR: {
                } case BITSWIDTH: {
                } case BITAT: {
                } case BITSET: {
                } case SHL: {
                } case SHR: {
                } case ASHL: {
                } case ASHR: {
                } case ROL: {
                } case ROR: {
                } case BITSEQ: {
                } case BITSLT: {
                } case BITSLTE: {
                } case BITSGT: {
                } case BITSGTE: {
                } case BITAEQ: {
                } case BITALT: {
                } case BITALTE: {
                } case BITAGT: {
                } case BITAGTE: {
                // wrapped
                } case WRAPINCREMENT: {
                } case WRAPDECREMENT: {
                } case WRAPADD: {
                } case WRAPSUB: {
                } case WRAPMUL: {
                } case WRAPDIV: {
                // checked signed
                } case CHECKEDSINCREMENT: {
                } case CHECKEDSDECREMENT: {
                } case CHECKEDSADD: {
                } case CHECKEDSSUB: {
                } case CHECKEDSMUL: {
                } case CHECKEDSDIV: {
                // checked unsigned
                } case CHECKEDUINCREMENT: {
                } case CHECKEDUDECREMENT: {
                } case CHECKEDUADD: {
                } case CHECKEDUSUB: {
                } case CHECKEDUMUL: {
                } case CHECKEDUDIV: {
                // saturating signed
                } case SATURATINGSINCREMENT: {
                } case SATURATINGSDECREMENT: {
                } case SATURATINGSADD: {
                } case SATURATINGSSUB: {
                } case SATURATINGSMUL: {
                } case SATURATINGSDIV: {
                // saturating unsigned
                } case SATURATINGUINCREMENT: {
                } case SATURATINGUDECREMENT: {
                } case SATURATINGUADD: {
                } case SATURATINGUSUB: {
                } case SATURATINGUMUL: {
                } case SATURATINGUDIV: {
                } case COPY: {
                } case PTR: {
                } case PTRLIVE: {
                } case SWAP: {
                } case DELETE: {
                    auto const& target =
                        *static_cast<Register_address const*>(instruction.operands.at(0).get());

                    auto const target_index = throw_if_empty(function_state, target);
                    auto erasing_tokens = std::vector<viua::tooling::libs::lexer::Token>{};
                    erasing_tokens.push_back(instruction.tokens().at(0));
                    std::copy(
                        target.tokens().begin()
                        , target.tokens().end()
                        , std::back_inserter(erasing_tokens)
                    );
                    function_state.erase_register(target_index, target.register_set, erasing_tokens);

                    break;
                } case ISNULL: {
                } case PRINT: {
                } case ECHO: {
                } case CAPTURE: {
                } case CAPTURECOPY: {
                } case CAPTUREMOVE: {
                } case CLOSURE: {
                } case FUNCTION: {
                } case FRAME: {
                } case PARAM: {
                } case PAMV: {
                } case CALL: {
                } case TAILCALL: {
                } case DEFER: {
                } case ARG: {
                } case ALLOCATE_REGISTERS: {
                } case PROCESS: {
                } case SELF: {
                } case JOIN: {
                } case SEND: {
                } case RECEIVE: {
                } case WATCHDOG: {
                } case JUMP: {
                } case IF: {
                } case THROW: {
                } case CATCH: {
                } case DRAW: {
                } case TRY: {
                } case ENTER: {
                } case LEAVE: {
                } case IMPORT: {
                } case ATOM: {
                } case ATOMEQ: {
                } case STRUCT: {
                } case STRUCTINSERT: {
                } case STRUCTREMOVE: {
                } case STRUCTKEYS: {
                } case RETURN: {
                } case HALT: {
                } default: {
                    // FIXME do nothing, but later add a warning that such-and-such instruction
                    // is not covered by static analyser
                    break;
                }
            }
        }

        function_state.dump(std::cout);
    }
}

static auto analyse_functions(
    viua::tooling::libs::parser::Cooked_fragments const& fragments
    , Analyser_state& analyser_state
) -> void {
    auto const& functions = fragments.function_fragments;

    for (auto const& [ name, fn ] : functions) {
        try {
            analyse_single_function(fn, fragments, analyser_state);
        } catch (viua::tooling::errors::compile_time::Error_wrapper& e) {
            e.append(viua::tooling::errors::compile_time::Error{
                viua::tooling::errors::compile_time::Compile_time_error::Empty_error
                , fn.head().token(0)
                , "in function `" + name + "'"
            });
            throw;
        }
    }
}

auto analyse(viua::tooling::libs::parser::Cooked_fragments const& fragments) -> void {
    auto analyser_state = Analyser_state{};

    analyse_functions(fragments, analyser_state);

    /* analyse_closure_instantiations(fragments); */
}

}}}}<|MERGE_RESOLUTION|>--- conflicted
+++ resolved
@@ -1599,17 +1599,6 @@
                     std::copy(dest.tokens().begin(), dest.tokens().end(), std::back_inserter(defining_tokens));
 
                     for (auto check_pack = first_packed; check_pack < last_packed; ++check_pack) {
-<<<<<<< HEAD
-                        if (not function_state.defined(check_pack, viua::internals::Register_sets::LOCAL)) {
-                            throw viua::tooling::errors::compile_time::Error_wrapper{}
-                                .append(viua::tooling::errors::compile_time::Error{
-                                    viua::tooling::errors::compile_time::Compile_time_error::Empty_error
-                                    , instruction.operands.at(1)->tokens().at(1)
-                                    , "begin-packing register index must be less than or equal to the end-packing register index"
-                                }.add(instruction.operands.at(2)->tokens().at(1)))
-                                ;
-                        }
-=======
                         if (not function_state.defined(check_pack, begin_pack.register_set)) {
                             throw viua::tooling::errors::compile_time::Error_wrapper{}
                                 .append(viua::tooling::errors::compile_time::Error{
@@ -1658,7 +1647,6 @@
                             }.note("defined here"));
                             throw error;
                         }
->>>>>>> 9422ea25
                     }
 
                     auto const dest_index = function_state.resolve_index(dest);
