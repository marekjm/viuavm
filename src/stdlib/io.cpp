--- conflicted
+++ resolved
@@ -68,27 +68,13 @@
 };
 
 
-<<<<<<< HEAD
-static void io_stdin_getline(Frame* frame, viua::kernel::RegisterSet*, viua::kernel::RegisterSet*,
-                             viua::process::Process*, viua::kernel::Kernel*) {
-=======
 static auto io_stdin_getline(Frame* frame, viua::kernel::RegisterSet*, viua::kernel::RegisterSet*,
                              viua::process::Process*, viua::kernel::Kernel*) -> void {
->>>>>>> 65f475be
     string line;
     getline(cin, line);
     frame->local_register_set->set(0, make_unique<viua::types::String>(line));
 }
 
-<<<<<<< HEAD
-static void io_stdout_write(Frame* frame, viua::kernel::RegisterSet*, viua::kernel::RegisterSet*,
-                            viua::process::Process*, viua::kernel::Kernel*) {
-    cout << frame->arguments->at(0)->str();
-}
-
-static void io_stderr_write(Frame* frame, viua::kernel::RegisterSet*, viua::kernel::RegisterSet*,
-                            viua::process::Process*, viua::kernel::Kernel*) {
-=======
 static auto io_stdout_write(Frame* frame, viua::kernel::RegisterSet*, viua::kernel::RegisterSet*,
                             viua::process::Process*, viua::kernel::Kernel*) -> void {
     cout << frame->arguments->at(0)->str();
@@ -96,18 +82,12 @@
 
 static auto io_stderr_write(Frame* frame, viua::kernel::RegisterSet*, viua::kernel::RegisterSet*,
                             viua::process::Process*, viua::kernel::Kernel*) -> void {
->>>>>>> 65f475be
     cerr << frame->arguments->at(0)->str();
 }
 
 
-<<<<<<< HEAD
-static void io_file_read(Frame* frame, viua::kernel::RegisterSet*, viua::kernel::RegisterSet*,
-                         viua::process::Process*, viua::kernel::Kernel*) {
-=======
 static auto io_file_read(Frame* frame, viua::kernel::RegisterSet*, viua::kernel::RegisterSet*,
                          viua::process::Process*, viua::kernel::Kernel*) -> void {
->>>>>>> 65f475be
     string path = frame->arguments->get(0)->str();
     ifstream in(path);
 
@@ -120,27 +100,13 @@
     frame->local_register_set->set(0, make_unique<viua::types::String>(oss.str()));
 }
 
-<<<<<<< HEAD
-static void io_file_write(Frame* frame, viua::kernel::RegisterSet*, viua::kernel::RegisterSet*,
-                          viua::process::Process*, viua::kernel::Kernel*) {
-=======
 static auto io_file_write(Frame* frame, viua::kernel::RegisterSet*, viua::kernel::RegisterSet*,
                           viua::process::Process*, viua::kernel::Kernel*) -> void {
->>>>>>> 65f475be
     ofstream out(frame->arguments->get(0)->str());
     out << frame->arguments->get(1)->str();
     out.close();
 }
 
-<<<<<<< HEAD
-static void io_ifstream_open(Frame* frame, viua::kernel::RegisterSet*, viua::kernel::RegisterSet*,
-                             viua::process::Process*, viua::kernel::Kernel*) {
-    frame->local_register_set->set(0, make_unique<Ifstream>(frame->arguments->get(0)->str()));
-}
-
-static void io_ifstream_getline(Frame* frame, viua::kernel::RegisterSet*, viua::kernel::RegisterSet*,
-                                viua::process::Process* p, viua::kernel::Kernel*) {
-=======
 static auto io_ifstream_open(Frame* frame, viua::kernel::RegisterSet*, viua::kernel::RegisterSet*,
                              viua::process::Process*, viua::kernel::Kernel*) -> void {
     frame->local_register_set->set(0, make_unique<Ifstream>(frame->arguments->get(0)->str()));
@@ -148,7 +114,6 @@
 
 static auto io_ifstream_getline(Frame* frame, viua::kernel::RegisterSet*, viua::kernel::RegisterSet*,
                                 viua::process::Process* p, viua::kernel::Kernel*) -> void {
->>>>>>> 65f475be
     Ifstream* in =
         dynamic_cast<Ifstream*>(static_cast<viua::types::Pointer*>(frame->arguments->get(0))->to(p));
     frame->local_register_set->set(0, make_unique<viua::types::String>(in->getline()));
