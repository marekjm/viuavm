--- conflicted
+++ resolved
@@ -42,20 +42,11 @@
     }
     unsigned long long int rullint = 0;
     in.read(reinterpret_cast<char*>(&rullint), sizeof(rullint));
-<<<<<<< HEAD
-    auto rfloat = (static_cast<long double>(rullint) / static_cast<long double>(ULLONG_MAX));
-    return rfloat;
-}
-
-static void random_drandom(Frame* frame, viua::kernel::RegisterSet*, viua::kernel::RegisterSet*,
-                           viua::process::Process*, viua::kernel::Kernel*) {
-=======
     return (static_cast<long double>(rullint) / static_cast<long double>(ULLONG_MAX));
 }
 
 static auto random_drandom(Frame* frame, viua::kernel::RegisterSet*, viua::kernel::RegisterSet*,
                            viua::process::Process*, viua::kernel::Kernel*) -> void {
->>>>>>> 65f475be
     /** Return random integer.
      *
      *  Bytes are read from /dev/random random number device.
@@ -70,13 +61,8 @@
     frame->local_register_set->set(0, make_unique<viua::types::Integer>(rint));
 }
 
-<<<<<<< HEAD
-static void random_durandom(Frame* frame, viua::kernel::RegisterSet*, viua::kernel::RegisterSet*,
-                            viua::process::Process*, viua::kernel::Kernel*) {
-=======
 static auto random_durandom(Frame* frame, viua::kernel::RegisterSet*, viua::kernel::RegisterSet*,
                             viua::process::Process*, viua::kernel::Kernel*) -> void {
->>>>>>> 65f475be
     /** Return random integer.
      *
      *  Bytes are read from /dev/urandom random number device.
@@ -93,25 +79,15 @@
     frame->local_register_set->set(0, make_unique<viua::types::Integer>(rint));
 }
 
-<<<<<<< HEAD
-static void random_random(Frame* frame, viua::kernel::RegisterSet*, viua::kernel::RegisterSet*,
-                          viua::process::Process*, viua::kernel::Kernel*) {
-=======
 static auto random_random(Frame* frame, viua::kernel::RegisterSet*, viua::kernel::RegisterSet*,
                           viua::process::Process*, viua::kernel::Kernel*) -> void {
->>>>>>> 65f475be
     /** Return random float from range between 0.0 and 1.0.
      */
     frame->local_register_set->set(0, make_unique<viua::types::Float>(getrandom()));
 }
 
-<<<<<<< HEAD
-static void random_randint(Frame* frame, viua::kernel::RegisterSet*, viua::kernel::RegisterSet*,
-                           viua::process::Process*, viua::kernel::Kernel*) {
-=======
 static auto random_randint(Frame* frame, viua::kernel::RegisterSet*, viua::kernel::RegisterSet*,
                            viua::process::Process*, viua::kernel::Kernel*) -> void {
->>>>>>> 65f475be
     /** Return random integer from selected range.
      *
      *  Requires two parameters: lower and upper bound.
