--- conflicted
+++ resolved
@@ -289,11 +289,7 @@
 }
 static auto get_mnemonics() -> std::vector<std::string> {
     auto mnemonics = std::vector<std::string>{};
-<<<<<<< HEAD
-    for (const auto each : OP_NAMES) {
-=======
     for (auto const& each : OP_NAMES) {
->>>>>>> 6900ce71
         mnemonics.push_back(std::move(each.second));
     }
     return mnemonics;
