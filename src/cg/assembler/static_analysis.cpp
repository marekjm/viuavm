--- conflicted
+++ resolved
@@ -265,12 +265,14 @@
         registers.erase(resolve_register_name(named_registers, name), context);
     }
 }
+
+// FIXME this function is duplicated
 static auto get_token_index_of_operand(const vector<viua::cg::lex::Token>& tokens, decltype(tokens.size()) i, int wanted_operand_index) -> decltype(i) {
     auto limit = tokens.size();
     while (i < limit and wanted_operand_index > 0) {
         //if (not (tokens.at(i) == "," or viua::cg::lex::is_reserved_keyword(tokens.at(i)))) {
         auto token = tokens.at(i);
-        bool is_valid_operand = (str::isnum(token, false) or str::isid(token) or ((token.str().at(0) == '@' or token.str().at(0) == '*') and (str::isnum(token.str().substr(1)) or str::isid(token.str().substr(1)))));
+        bool is_valid_operand = (str::isnum(token, false) or str::isid(token) or ((token.str().at(0) == '%' or token.str().at(0) == '@' or token.str().at(0) == '*') and (str::isnum(token.str().substr(1)) or str::isid(token.str().substr(1)))));
         bool is_valid_operand_area_token = (token == "," or token == "static" or token == "local" or token == "global");
         if (is_valid_operand_area_token) {
             ++i;
@@ -283,6 +285,7 @@
     }
     return i;
 }
+
 static void check_block_body(const vector<viua::cg::lex::Token>& body_tokens, decltype(body_tokens.size()) i, Registers& registers, map<string, string> named_registers, const map<string, vector<viua::cg::lex::Token>>& block_bodies, const bool debug) {
     using TokenIndex = std::remove_reference<decltype(body_tokens)>::type::size_type;
 
@@ -428,16 +431,11 @@
             // it is not viable to statically check for register emptiness in the context of "isnull" instruction
             // instead, statically check for the "non-emptiness" and thrown an error is we can determine that the register access
             // will always be valid
-<<<<<<< HEAD
             TokenIndex source = get_token_index_of_operand(body_tokens, i, 2);
             TokenIndex target = get_token_index_of_operand(body_tokens, i, 1);
 
             if (registers.defined(resolve_register_name(named_registers, body_tokens.at(source)))) {
-                throw viua::cg::lex::InvalidSyntax(body_tokens.at(target), ("useless check, register will always be defined: " + str::strencode(body_tokens.at(source))));
-=======
-            if (registers.defined(resolve_register_name(named_registers, body_tokens.at(i+2)))) {
-                throw viua::cg::lex::InvalidSyntax(body_tokens.at(i+1), ("useless check, register will always be defined: " + str::strencode(strip_access_mode_sigil(body_tokens.at(i+2)))));
->>>>>>> 7140a703
+                throw viua::cg::lex::InvalidSyntax(body_tokens.at(target), ("useless check, register will always be defined: " + str::strencode(strip_access_mode_sigil(body_tokens.at(source)))));
             }
             registers.insert(resolve_register_name(named_registers, body_tokens.at(target)), body_tokens.at(target));
 
@@ -565,24 +563,19 @@
             continue;
         } else if (token == "vec") {
             ++i; // the "vec" token
-<<<<<<< HEAD
 
             TokenIndex target = i;
             TokenIndex pack_range_start = get_token_index_of_operand(body_tokens, i, 1);
             TokenIndex pack_range_count = get_token_index_of_operand(body_tokens, i, 2);
 
             int starting_register = stoi(resolve_register_name(named_registers, body_tokens.at(pack_range_start)));
-            int registers_to_pack = stoi(body_tokens.at(pack_range_count));
-=======
-            int starting_register = stoi(resolve_register_name(named_registers, body_tokens.at(i+1)));
-
-            if (body_tokens.at(i+2).str().at(0) != '%') {
-                auto error = viua::cg::lex::InvalidSyntax(body_tokens.at(i+2), "expected register index operand");
+
+            if (body_tokens.at(pack_range_count).str().at(0) != '%') {
+                auto error = viua::cg::lex::InvalidSyntax(body_tokens.at(pack_range_count), "expected register index operand");
                 error.add(body_tokens.at(i-1));
                 throw error;
             }
-            int registers_to_pack = stoi(body_tokens.at(i+2).str().substr(1));
->>>>>>> 7140a703
+            int registers_to_pack = stoi(body_tokens.at(pack_range_count).str().substr(1));
             if (registers_to_pack) {
                 for (int j = starting_register; j < (starting_register+registers_to_pack); ++j) {
                     check_use_of_register_index(body_tokens, i-1, i-1, str::stringify(j, false), registers, named_registers, "packing empty register");
