#include <iostream>
#include <string>
#include <sstream>
#include <vector>
#include <tuple>
#include <map>
#include <algorithm>
#include <viua/support/string.h>
#include <viua/bytecode/maps.h>
#include <viua/cg/assembler/assembler.h>
#include <viua/program.h>
using namespace std;


string assembler::verify::functionCallsAreDefined(const vector<string>& lines, const map<unsigned, unsigned>& expanded_lines_to_source_lines, const vector<string>& function_names, const vector<string>& function_signatures) {
    ostringstream report("");
    string line;
    for (unsigned i = 0; i < lines.size(); ++i) {
        line = str::lstrip(lines[i]);
        if (not str::startswith(line, "call")) {
            continue;
        }

        line = str::lstrip(line.substr(4));
        string return_register = str::chunk(line);
        line = str::lstrip(line.substr(return_register.size()));
        string function = str::chunk(line);

        // return register is optional to give
        // if it is not given - second operand is empty, and function name must be taken from first operand
        string& check_function = (function.size() ? function : return_register);

        bool is_undefined = (find(function_names.begin(), function_names.end(), check_function) == function_names.end());
        // if function is undefined, check if we got a signature for it
        if (is_undefined) {
            is_undefined = (find(function_signatures.begin(), function_signatures.end(), check_function) == function_signatures.end());
        }

        if (is_undefined) {
            report << "fatal: call to undefined function '" << check_function << "' at line " << (expanded_lines_to_source_lines.at(i)+1);
            break;
        }
    }
    return report.str();
}

string assembler::verify::frameBalance(const vector<string>& lines, const map<unsigned, unsigned>& expanded_lines_to_source_lines) {
    ostringstream report("");
    string line;
    string instruction;

    int balance = 0;
    int previous_frame_spawnline = 0;
    for (unsigned i = 0; i < lines.size(); ++i) {
        line = lines[i];
        if (line.size() == 0) { continue; }

        line = str::lstrip(line);
        instruction = str::chunk(line);
        if (not (instruction == "call" or instruction == "excall" or instruction == "fcall" or instruction == "frame" or instruction == "msg")) {
            continue;
        }

        if (instruction == "call" or instruction == "excall" or instruction == "fcall" or instruction == "msg") {
            --balance;
        }
        if (instruction == "frame") {
            ++balance;
        }

        if (balance < 0) {
            report << "fatal: call with '" << instruction << "' without a frame at line ";
            report << (expanded_lines_to_source_lines.at(i)+1);
            break;
        }
        if (balance > 1) {
            report << "fatal: excess frame spawned at line ";
            report << (expanded_lines_to_source_lines.at(i)+1);
            report << " (unused frame spawned at line ";
            report << (expanded_lines_to_source_lines.at(previous_frame_spawnline)+1) << ')';
            break;
        }

        if (instruction == "frame") {
            previous_frame_spawnline = i;
        }
    }
    return report.str();
}

string assembler::verify::blockTries(const vector<string>& lines, const map<unsigned, unsigned>& expanded_lines_to_source_lines, const vector<string>& block_names, const vector<string>& block_signatures) {
    ostringstream report("");
    string line;
    for (unsigned i = 0; i < lines.size(); ++i) {
        line = str::lstrip(lines[i]);
        if (not str::startswithchunk(line, "try")) {
            continue;
        }

        string block = str::chunk(str::lstrip(str::sub(line, str::chunk(line).size())));
        bool is_undefined = (find(block_names.begin(), block_names.end(), block) == block_names.end());
        // if block is undefined, check if we got a signature for it
        if (is_undefined) {
            is_undefined = (find(block_signatures.begin(), block_signatures.end(), block) == block_signatures.end());
        }

        if (is_undefined) {
            report << "fatal: try of undefined block '" << block << "' at line " << (expanded_lines_to_source_lines.at(i)+1);
        }
    }
    return report.str();
}

string assembler::verify::callableCreations(const vector<string>& lines, const map<unsigned, unsigned>& expanded_lines_to_source_lines, const vector<string>& function_names, const vector<string>& function_signatures) {
    ostringstream report("");
    string line;
    string callable_type;
    for (unsigned i = 0; i < lines.size(); ++i) {
        line = str::lstrip(lines[i]);
        if (not str::startswith(line, "closure") and not str::startswith(line, "function")) {
            continue;
        }

        callable_type = str::chunk(line);
        line = str::lstrip(str::sub(line, callable_type.size()));

        string register_index = str::chunk(line);
        line = str::lstrip(str::sub(line, register_index.size()));

        string function = str::chunk(line);
        bool is_undefined = (find(function_names.begin(), function_names.end(), function) == function_names.end());
        // if function is undefined, check if we got a signature for it
        if (is_undefined) {
            is_undefined = (find(function_signatures.begin(), function_signatures.end(), function) == function_signatures.end());
        }

        if (is_undefined) {
            report << "fatal: " << callable_type << " from undefined function '" << function << "' at line ";
            report << (expanded_lines_to_source_lines.at(i)+1);
            break;
        }
    }
    return report.str();
}

string assembler::verify::ressInstructions(const vector<string>& lines, const map<unsigned, unsigned>& expanded_lines_to_source_lines, bool as_lib) {
    ostringstream report("");
    vector<string> legal_register_sets = {
        "global",   // global register set
        "local",    // local register set for function
        "static",   // static register set
        "temp",     // temporary register set
    };
    string line;
    string function;
    for (unsigned i = 0; i < lines.size(); ++i) {
        line = str::lstrip(lines[i]);
        if (str::startswith(line, ".function:")) {
            function = str::chunk(str::lstrip(str::sub(line, str::chunk(line).size())));
            continue;
        }
        if (not str::startswith(line, "ress")) {
            continue;
        }

        string registerset_name = str::chunk(str::lstrip(str::sub(line, str::chunk(line).size())));

        if (find(legal_register_sets.begin(), legal_register_sets.end(), registerset_name) == legal_register_sets.end()) {
            report << "fatal: illegal register set name in ress instruction: '" << registerset_name << "' at line " << (expanded_lines_to_source_lines.at(i)+1);
            break;
        }
        if (registerset_name == "global" and as_lib and function != "main") {
            report << "fatal: global registers used in library function at line " << (expanded_lines_to_source_lines.at(i)+1);
            break;
        }
    }
    return report.str();
}

string assembler::verify::functionBodiesAreNonempty(const vector<string>& lines, map<string, vector<string> >& functions) {
    ostringstream report("");
    string line;
    for (auto function : functions) {
        vector<string> flines = function.second;
        if (flines.size() == 0) {
            report << "fatal: function '" + function.first + "' is empty" << endl;
            break;
        }
    }
    return report.str();
}

string assembler::verify::directives(const vector<string>& lines, const map<unsigned, unsigned>& expanded_lines_to_source_lines) {
    ostringstream report("");
    string line;
    for (unsigned i = 0; i < lines.size(); ++i) {
        line = str::lstrip(lines[i]);
        if (line.size() == 0 or line[0] != '.') {
            continue;
        }

        string token = str::chunk(line);
<<<<<<< HEAD
        if (not (token == ".function:" or token == ".signature:" or token == ".bsignature:" or token == ".block:" or token == ".end" or token == ".name:" or token == ".mark:" or token == ".main:" or token == ".type:" or token == ".class:")) {
            report << "fatal: unrecognised assembler directive on line " << (i+1) << ": `" << token << '`';
=======
        if (not (token == ".function:" or token == ".signature:" or token == ".bsignature:" or token == ".block:" or token == ".end" or token == ".name:" or token == ".mark:" or token == ".main:")) {
            report << "fatal: unrecognised assembler directive on line ";
            report << (expanded_lines_to_source_lines.at(i)+1);
            report << ": `" << token << '`';
>>>>>>> 9207a12f
            break;
        }
    }
    return report.str();
}
string assembler::verify::instructions(const vector<string>& lines, const map<unsigned, unsigned>& expanded_lines_to_source_lines) {
    ostringstream report("");
    string line;
    for (unsigned i = 0; i < lines.size(); ++i) {
        line = str::lstrip(lines[i]);
        if (line.size() == 0 or line[0] == '.' or line[0] == ';') {
            continue;
        }

        string token = str::chunk(line);
        if (OP_SIZES.count(token) == 0) {
            report << "fatal: unrecognised instruction on line ";
            report << (expanded_lines_to_source_lines.at(i)+1);
            report << ": `" << token << '`';
            break;
        }
    }
    return report.str();
}<|MERGE_RESOLUTION|>--- conflicted
+++ resolved
@@ -200,15 +200,10 @@
         }
 
         string token = str::chunk(line);
-<<<<<<< HEAD
         if (not (token == ".function:" or token == ".signature:" or token == ".bsignature:" or token == ".block:" or token == ".end" or token == ".name:" or token == ".mark:" or token == ".main:" or token == ".type:" or token == ".class:")) {
-            report << "fatal: unrecognised assembler directive on line " << (i+1) << ": `" << token << '`';
-=======
-        if (not (token == ".function:" or token == ".signature:" or token == ".bsignature:" or token == ".block:" or token == ".end" or token == ".name:" or token == ".mark:" or token == ".main:")) {
             report << "fatal: unrecognised assembler directive on line ";
             report << (expanded_lines_to_source_lines.at(i)+1);
             report << ": `" << token << '`';
->>>>>>> 9207a12f
             break;
         }
     }
