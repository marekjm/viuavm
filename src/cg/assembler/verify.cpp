/*
 *  Copyright (C) 2015, 2016, 2017 Marek Marecki
 *
 *  This file is part of Viua VM.
 *
 *  Viua VM is free software: you can redistribute it and/or modify
 *  it under the terms of the GNU General Public License as published by
 *  the Free Software Foundation, either version 3 of the License, or
 *  (at your option) any later version.
 *
 *  Viua VM is distributed in the hope that it will be useful,
 *  but WITHOUT ANY WARRANTY; without even the implied warranty of
 *  MERCHANTABILITY or FITNESS FOR A PARTICULAR PURPOSE.  See the
 *  GNU General Public License for more details.
 *
 *  You should have received a copy of the GNU General Public License
 *  along with Viua VM.  If not, see <http://www.gnu.org/licenses/>.
 */

#include <algorithm>
#include <iostream>
#include <map>
#include <regex>
#include <set>
#include <sstream>
#include <string>
#include <tuple>
#include <vector>
#include <viua/bytecode/maps.h>
#include <viua/cg/assembler/assembler.h>
#include <viua/cg/lex.h>
#include <viua/program.h>
#include <viua/support/string.h>
using namespace std;


using ErrorReport = pair<unsigned, string>;
using Token = viua::cg::lex::Token;


static bool is_defined(string function_name, const vector<string>& function_names,
                       const vector<string>& function_signatures) {
    bool is_undefined =
        (find(function_names.begin(), function_names.end(), function_name) == function_names.end());
    // if function is undefined, check if we got a signature for it
    if (is_undefined) {
        is_undefined = (find(function_signatures.begin(), function_signatures.end(), function_name) ==
                        function_signatures.end());
    }
    return (not is_undefined);
}
void assembler::verify::functionCallsAreDefined(const vector<Token>& tokens,
                                                const vector<string>& function_names,
                                                const vector<string>& function_signatures) {
    ostringstream report("");
    string line;
    for (decltype(tokens.size()) i = 0; i < tokens.size(); ++i) {
        auto token = tokens.at(i);
        if (not(token == "call" or token == "process" or token == "watchdog" or token == "tailcall" or
                token == "defer")) {
            continue;
        }

        if (token == "tailcall" or token == "defer") {
            auto function_name = tokens.at(i + 1);
            if (function_name.str().at(0) != '*' and function_name.str().at(0) != '%') {
                if (not is_defined(function_name, function_names, function_signatures)) {
                    throw viua::cg::lex::InvalidSyntax(
                        function_name, (string(token == "tailcall" ? "tail call to" : "deferred") +
                                        " undefined function " + function_name.str()));
                }
            }
        } else if (token == "watchdog") {
            auto function_name = tokens.at(i + 1);
            if (not is_defined(function_name, function_names, function_signatures)) {
                throw viua::cg::lex::InvalidSyntax(function_name,
                                                   "watchdog from undefined function " + function_name.str());
            }
        } else if (token == "call" or token == "process") {
            Token function_name = tokens.at(i + 2);
            if (tokens.at(i + 1) != "void") {
                function_name = tokens.at(i + 3);
            }
            if (function_name.str().at(0) != '*' and function_name.str().at(0) != '%') {
                if (not is_defined(function_name, function_names, function_signatures)) {
                    throw viua::cg::lex::InvalidSyntax(function_name,
                                                       (string(token == "call" ? "call to" : "process from") +
                                                        " undefined function " + function_name.str()));
                }
            }
        }
    }
}

void assembler::verify::callableCreations(const vector<Token>& tokens, const vector<string>& function_names,
                                          const vector<string>& function_signatures) {
    for (std::remove_reference<decltype(tokens)>::type::size_type i = 0; i < tokens.size(); ++i) {
        if (not(tokens.at(i) == "closure" or tokens.at(i) == "function")) {
            // skip while lines to avoid triggering the check by registers named 'function' or 'closure'
            while (i < tokens.size() and tokens.at(i) != "\n") {
                ++i;
            }
            continue;
        }

        string function = tokens.at(i + 3);

        if (not assembler::utils::isValidFunctionName(function)) {
            // we don't have a valid function name here, let's defer to SA to catch the error (?)
            continue;
        }

        bool is_undefined =
            (find(function_names.begin(), function_names.end(), function) == function_names.end());
        // if function is undefined, check if we got a signature for it
        if (is_undefined) {
            is_undefined = (find(function_signatures.begin(), function_signatures.end(), function) ==
                            function_signatures.end());
        }

        if (is_undefined) {
            viua::cg::lex::InvalidSyntax e(tokens.at(i),
                                           (tokens.at(i).str() + " from undefined function: " + function));
            e.add(tokens.at(i + 2));
            throw e;
        }
        i += 2;
    }
<<<<<<< HEAD
}

void assembler::verify::ressInstructions(const vector<Token>& tokens, bool as_lib) {
    ostringstream report("");
    vector<string> legal_register_sets = {
        "global",  // global register set
        "local",   // local register set for function
        "static",  // static register set
    };
    string function;
    for (std::remove_reference<decltype(tokens)>::type::size_type i = 0; i < tokens.size(); ++i) {
        if (tokens.at(i) == ".function:") {
            function = tokens.at(i + 1);
            continue;
        }
        if (tokens.at(i) != "ress") {
            continue;
        }

        string registerset_name = tokens.at(++i);

        if (find(legal_register_sets.begin(), legal_register_sets.end(), registerset_name) ==
            legal_register_sets.end()) {
            throw viua::cg::lex::InvalidSyntax(tokens.at(i),
                                               ("illegal register set name in ress instruction '" +
                                                registerset_name + "' in function " + function));
        }
        if (registerset_name == "global" and as_lib and function != "main/1") {
            throw viua::cg::lex::InvalidSyntax(tokens.at(i),
                                               ("global registers used in library function " + function));
        }
    }
}

static void bodiesAreNonempty(const vector<Token>& tokens) {
    ostringstream report("");
    Token block;
    bool function = false;

    for (std::remove_reference<decltype(tokens)>::type::size_type i = 0; i < tokens.size(); ++i) {
        if (tokens.at(i) == ".block:") {
            block = tokens.at(i);
            function = false;
            continue;
        } else if (tokens.at(i) == ".function:") {
            block = tokens.at(i);
            function = true;
            continue;
        } else if (tokens.at(i) == ".closure:") {
            block = tokens.at(i);
            function = true;
            continue;
        } else if (tokens.at(i) == ".end") {
            // '.end' is also interesting because we want to see if it's immediately preceded by
            // the interesting prefix
        } else {
            continue;
        }

        if (not block.str().size()) {
            throw viua::cg::lex::InvalidSyntax(tokens.at(i), "stray .end marker");
        }

        // this 'if' is reached only if '.end' was matched - so we just check if it is preceded by
        // the interesting prefix, and
        // if it is - report an error
        if (i and (tokens.at(i - 3) == ".function:" or tokens.at(i - 3) == ".block:" or
                   tokens.at(i - 3) == ".closure:")) {
            throw viua::cg::lex::InvalidSyntax(
                tokens.at(i - 2),
                (string(function ? "function" : "block") + " with empty body: " + tokens.at(i - 2).str()));
        }
        function = false;
        block.str("");
    }
}
void assembler::verify::functionBodiesAreNonempty(const vector<Token>& tokens) { bodiesAreNonempty(tokens); }
void assembler::verify::blockBodiesAreNonempty(const vector<Token>& tokens) { bodiesAreNonempty(tokens); }

void assembler::verify::blocksEndWithFinishingInstruction(const vector<Token>& tokens) {
    string block;

    for (std::remove_reference<decltype(tokens)>::type::size_type i = 0; i < tokens.size(); ++i) {
        if (tokens.at(i) == ".block:") {
            block = tokens.at(i + 1);
            continue;
        } else if (tokens.at(i) == ".end" and block.size()) {
            // .end may have been reached while not in a block because functions also end with .end
            // so we also make sure that we were inside a block
        } else {
            continue;
        }

        bool last_token_returns = (tokens.at(i - 1) == "leave" or tokens.at(i - 1) == "return" or
                                   tokens.at(i - 1) == "tailcall" or tokens.at(i - 1) == "halt");
        bool last_but_one_token_returns =
            (tokens.at(i - 1) == "\n" and (tokens.at(i - 2) == "leave" or tokens.at(i - 2) == "return" or
                                           tokens.at(i - 2) == "tailcall" or tokens.at(i - 2) == "halt"));
        if (not(last_token_returns or last_but_one_token_returns)) {
            throw viua::cg::lex::InvalidSyntax(
                tokens.at(i),
                ("missing returning instruction (leave, return, tailcall or halt) at the end of block: " +
                 block));
        }

        // if we're here, then the .end at the end of function has been reached and
        // the block name marker should be reset
        block = "";
    }
}

void assembler::verify::directives(const vector<Token>& tokens) {
    for (decltype(tokens.size()) i = 0; i < tokens.size(); ++i) {
        if (not(i == 0 or tokens.at(i - 1) == "\n")) {
            continue;
        }
        if (tokens.at(i).str().at(0) != '.') {
            continue;
        }
        if (not assembler::utils::lines::is_directive(tokens.at(i))) {
            throw viua::cg::lex::InvalidSyntax(tokens.at(i), "illegal directive");
        }
    }
}

void assembler::verify::instructions(const vector<Token>& tokens) {
    for (decltype(tokens.size()) i = 1; i < tokens.size(); ++i) {
        // instructions can only appear after newline
        if (tokens.at(i - 1) != "\n") {
            continue;
        }
        // directives and newlines can *also* apear after newline so filter them out
        if (tokens.at(i).str().at(0) == '.' or tokens.at(i) == "\n") {
            continue;
        }
        if (not viua::cg::lex::is_mnemonic(tokens.at(i))) {
            string message;

            if (tokens.at(i) == "(" or tokens.at(i) == ")") {
                message = "unmatched parenthesis";
            } else if (tokens.at(i) == "[" or tokens.at(i) == "]") {
                message = "unmatched bracket";
            } else {
                message = ("unknown instruction: '" + tokens.at(i).str() + "'");
            }

            throw viua::cg::lex::InvalidSyntax(tokens.at(i), message);
        }
    }
}

void assembler::verify::framesHaveNoGaps(const vector<Token>& tokens) {
    unsigned long frame_parameters_count = 0;
    bool detected_frame_parameters_count = false;
    bool slot_index_detection_is_reliable = true;
    unsigned long last_frame = 0;

    vector<bool> filled_slots;
    vector<unsigned long> pass_lines;

    for (std::remove_reference<decltype(tokens)>::type::size_type i = 0; i < tokens.size(); ++i) {
        if (not(tokens.at(i) == "call" or tokens.at(i) == "process" or tokens.at(i) == "frame" or
                tokens.at(i) == "param" or tokens.at(i) == "pamv")) {
            continue;
        }

        if (tokens.at(i) == "frame") {
            last_frame = tokens.at(i).line();

            if (str::isnum(tokens.at(i + 1).str().substr(1))) {
                frame_parameters_count = stoul(tokens.at(i + 1).str().substr(1));
                filled_slots.clear();
                pass_lines.clear();
                filled_slots.resize(frame_parameters_count, false);
                pass_lines.resize(frame_parameters_count);
                detected_frame_parameters_count = true;
            } else {
                detected_frame_parameters_count = false;
            }
            slot_index_detection_is_reliable = true;
            continue;
        }

        if (tokens.at(i) == "param" or tokens.at(i) == "pamv") {
            unsigned long slot_index;
            bool detected_slot_index = false;
            if (tokens.at(i + 1).str().at(0) == '@') {
                slot_index_detection_is_reliable = false;
            }
            if (tokens.at(i + 1).str().at(0) == '%' and str::isnum(tokens.at(i + 1).str().substr(1))) {
                slot_index = stoul(tokens.at(i + 1).str().substr(1));
                detected_slot_index = true;
            }
            if (detected_slot_index and detected_frame_parameters_count and
                slot_index >= frame_parameters_count) {
                ostringstream report;
                report << "pass to parameter slot " << slot_index << " in frame with only "
                       << frame_parameters_count << " slots available";
                throw viua::cg::lex::InvalidSyntax(tokens.at(i), report.str());
            }
            if (detected_slot_index and detected_frame_parameters_count) {
                if (filled_slots[slot_index]) {
                    ostringstream report;
                    report << "double pass to parameter slot " << slot_index << " in frame defined at line "
                           << last_frame + 1;
                    report << ", first pass at line " << pass_lines[slot_index] + 1;
                    throw viua::cg::lex::InvalidSyntax(tokens.at(i), report.str());
                }
                filled_slots[slot_index] = true;
                pass_lines[slot_index] = tokens.at(i).line();
            }
            continue;
        }

        if (slot_index_detection_is_reliable and (tokens.at(i) == "call" or tokens.at(i) == "process")) {
            for (decltype(frame_parameters_count) f = 0; f < frame_parameters_count; ++f) {
                if (not filled_slots[f]) {
                    ostringstream report;
                    report << "gap in frame defined at line " << last_frame + 1 << ", slot " << f
                           << " left empty";
                    throw viua::cg::lex::InvalidSyntax(tokens.at(i), report.str());
                }
            }
        }
    }
}

static void validate_jump(const Token token, const string& extracted_jump,
                          const int function_instruction_counter, vector<pair<Token, int>>& forward_jumps,
                          vector<pair<Token, string>>& deferred_marker_jumps,
                          const map<string, int>& jump_targets) {
    int target = -1;
    if (str::isnum(extracted_jump, false)) {
        target = stoi(extracted_jump);
    } else if (str::startswith(extracted_jump, "+") and str::isnum(extracted_jump.substr(1))) {
        int jump_offset = stoi(extracted_jump.substr(1));
        if (jump_offset == 0) {
            throw viua::cg::lex::InvalidSyntax(token, "zero-distance jump");
        }
        target = (function_instruction_counter + jump_offset);
    } else if (str::startswith(extracted_jump, "-") and str::isnum(extracted_jump)) {
        int jump_offset = stoi(extracted_jump);
        if (jump_offset == 0) {
            throw viua::cg::lex::InvalidSyntax(token, "zero-distance jump");
        }
        target = (function_instruction_counter + jump_offset);
    } else if (str::startswith(extracted_jump, ".") and str::isnum(extracted_jump.substr(1))) {
        target = stoi(extracted_jump.substr(1));
        if (target < 0) {
            throw viua::cg::lex::InvalidSyntax(token, "absolute jump with negative value");
        }
        if (target == 0 and function_instruction_counter == 0) {
            throw viua::cg::lex::InvalidSyntax(token, "zero-distance jump");
        }
        // absolute jumps cannot be verified without knowing how many bytes the bytecode spans
        // this is a FIXME: add check for absolute jumps
        return;
    } else if (str::ishex(extracted_jump)) {
        // absolute jumps cannot be verified without knowing how many bytes the bytecode spans
        // this is a FIXME: add check for absolute jumps
        return;
    } else {
        if (jump_targets.count(extracted_jump) == 0) {
            deferred_marker_jumps.emplace_back(token, extracted_jump);
            return;
        } else {
            // FIXME: jump targets are saved with an off-by-one error, that surfaces when
            // a .mark: directive immediately follows .function: declaration
            target = jump_targets.at(extracted_jump) + 1;
        }
    }

    if (target < 0) {
        throw viua::cg::lex::InvalidSyntax(token, "backward out-of-range jump");
    }
    if (target == function_instruction_counter) {
        throw viua::cg::lex::InvalidSyntax(token, "zero-distance jump");
    }
    if (target > function_instruction_counter) {
        forward_jumps.emplace_back(token, target);
    }
}

static void validate_jump_pair(const Token& branch_token, const Token& when_true, const Token& when_false,
                               int function_instruction_counter,
                               vector<tuple<Token, Token, Token, int>>& deferred_jump_pair_checks,
                               const map<string, int>& jump_targets) {
    if (when_true.str() == when_false.str()) {
        throw viua::cg::lex::InvalidSyntax(branch_token,
                                           "useless branch: both targets point to the same instruction");
    }

    int true_target = 0, false_target = 0;
    if (str::isnum(when_true, false)) {
        true_target = stoi(when_true);
    } else if (str::startswith(when_true, "+") and str::isnum(when_true.str().substr(1))) {
        int jump_offset = stoi(when_true.str().substr(1));
        true_target = (function_instruction_counter + jump_offset);
    } else if (str::startswith(when_true, "-") and str::isnum(when_true)) {
        int jump_offset = stoi(when_true);
        true_target = (function_instruction_counter + jump_offset);
    } else if (str::ishex(when_true) or str::startswith(when_true, ".")) {
        // absolute jumps cannot be verified without knowing how many bytes the bytecode spans
        // this is a FIXME: add check for absolute jumps
        return;
    } else {
        if (jump_targets.count(when_true) == 0) {
            deferred_jump_pair_checks.emplace_back(branch_token, when_true, when_false,
                                                   function_instruction_counter);
            return;
        } else {
            // FIXME: jump targets are saved with an off-by-one error, that surfaces when
            // a .mark: directive immediately follows .function: declaration
            true_target = jump_targets.at(when_true) + 1;
        }
    }

    if (str::isnum(when_false, false)) {
        false_target = stoi(when_false);
    } else if (str::startswith(when_false, "+") and str::isnum(when_false.str().substr(1))) {
        int jump_offset = stoi(when_false.str().substr(1));
        false_target = (function_instruction_counter + jump_offset);
    } else if (str::startswith(when_false, "-") and str::isnum(when_false)) {
        int jump_offset = stoi(when_false);
        false_target = (function_instruction_counter + jump_offset);
    } else if (str::ishex(when_false) or str::startswith(when_true, ".")) {
        // absolute jumps cannot be verified without knowing how many bytes the bytecode spans
        // this is a FIXME: add check for absolute jumps
        return;
    } else {
        if (jump_targets.count(when_false) == 0) {
            deferred_jump_pair_checks.emplace_back(branch_token, when_true, when_false,
                                                   function_instruction_counter);
            return;
        } else {
            // FIXME: jump targets are saved with an off-by-one error, that surfaces when
            // a .mark: directive immediately follows .function: declaration
            false_target = jump_targets.at(when_false) + 1;
        }
    }

    if (true_target == false_target) {
        throw viua::cg::lex::InvalidSyntax(branch_token,
                                           "useless branch: both targets point to the same instruction");
    }
}

static void verify_forward_jumps(const int function_instruction_counter,
                                 const vector<pair<Token, int>>& forward_jumps) {
    for (auto jmp : forward_jumps) {
        if (jmp.second > function_instruction_counter) {
            throw viua::cg::lex::InvalidSyntax(jmp.first, "forward out-of-range jump");
        }
    }
}

static void verify_marker_jumps(const int function_instruction_counter,
                                const vector<pair<Token, string>>& deferred_marker_jumps,
                                const map<string, int>& jump_targets) {
    for (auto jmp : deferred_marker_jumps) {
        if (jump_targets.count(jmp.second) == 0) {
            throw viua::cg::lex::InvalidSyntax(jmp.first, ("jump to unrecognised marker: " + jmp.second));
        }
        if (jump_targets.at(jmp.second) > function_instruction_counter) {
            throw viua::cg::lex::InvalidSyntax(jmp.first, "marker out-of-range jump");
        }
    }
}

static void verify_deferred_jump_pairs(
    const vector<tuple<Token, Token, Token, int>>& deferred_jump_pair_checks,
    const map<string, int>& jump_targets) {
    for (const auto& each : deferred_jump_pair_checks) {
        int function_instruction_counter = 0;
        Token branch_token, when_true, when_false;
        tie(branch_token, when_true, when_false, function_instruction_counter) = each;

        int true_target = 0, false_target = 0;
        if (str::isnum(when_true, false)) {
            true_target = stoi(when_true);
        } else if (str::startswith(when_true, "+") and str::isnum(when_true.str().substr(1))) {
            int jump_offset = stoi(when_true.str().substr(1));
            true_target = (function_instruction_counter + jump_offset);
        } else if (str::startswith(when_true, "-") and str::isnum(when_true)) {
            int jump_offset = stoi(when_true);
            true_target = (function_instruction_counter + jump_offset);
        } else {
            // FIXME: jump targets are saved with an off-by-one error, that surfaces when
            // a .mark: directive immediately follows .function: declaration
            true_target = jump_targets.at(when_true) + 1;
        }

        if (str::isnum(when_false, false)) {
            false_target = stoi(when_false);
        } else if (str::startswith(when_false, "+") and str::isnum(when_false.str().substr(1))) {
            int jump_offset = stoi(when_false.str().substr(1));
            false_target = (function_instruction_counter + jump_offset);
        } else if (str::startswith(when_false, "-") and str::isnum(when_false)) {
            int jump_offset = stoi(when_false);
            false_target = (function_instruction_counter + jump_offset);
        } else {
            // FIXME: jump targets are saved with an off-by-one error, that surfaces when
            // a .mark: directive immediately follows .function: declaration
            false_target = jump_targets.at(when_false) + 1;
        }

        if (true_target == false_target) {
            throw viua::cg::lex::InvalidSyntax(branch_token,
                                               "useless branch: both targets point to the same instruction");
        }
    }
}

static auto skip_till_next_line(const std::vector<viua::cg::lex::Token>& tokens, decltype(tokens.size()) i)
    -> decltype(i) {
    do {
        ++i;
    } while (i < tokens.size() and tokens.at(i) != "\n");
    return i;
}
void assembler::verify::jumpsAreInRange(const vector<viua::cg::lex::Token>& tokens) {
    map<string, int> jump_targets;
    vector<pair<Token, int>> forward_jumps;
    vector<pair<Token, string>> deferred_marker_jumps;
    vector<tuple<Token, Token, Token, int>> deferred_jump_pair_checks;
    int function_instruction_counter = 0;
    string function_name;

    for (std::remove_reference<decltype(tokens)>::type::size_type i = 0; i < tokens.size(); ++i) {
        if ((not function_name.empty()) and not str::startswith(tokens.at(i), ".")) {
            ++function_instruction_counter;
        }

        string mnemonic = tokens.at(i);
        if (not(mnemonic == ".function:" or mnemonic == ".closure:" or mnemonic == ".block:" or
                mnemonic == "jump" or mnemonic == "if" or mnemonic == ".mark:" or mnemonic == ".end")) {
            i = skip_till_next_line(tokens, i);
            continue;
        }

        if (mnemonic == ".function:" or mnemonic == ".closure:" or mnemonic == ".block:") {
            function_instruction_counter = -1;
            jump_targets.clear();
            forward_jumps.clear();
            deferred_marker_jumps.clear();
            deferred_jump_pair_checks.clear();
            function_name = tokens.at(i + 1);
        } else if (mnemonic == "jump") {
            validate_jump(tokens.at(i + 1), tokens.at(i + 1), function_instruction_counter, forward_jumps,
                          deferred_marker_jumps, jump_targets);
        } else if (mnemonic == "if") {
            Token when_true = tokens.at(i + 3);
            Token when_false = tokens.at(i + 4);

            validate_jump(when_true, when_true, function_instruction_counter, forward_jumps,
                          deferred_marker_jumps, jump_targets);
            validate_jump(when_false, when_false, function_instruction_counter, forward_jumps,
                          deferred_marker_jumps, jump_targets);
            validate_jump_pair(tokens.at(i), when_true, when_false, function_instruction_counter,
                               deferred_jump_pair_checks, jump_targets);
        } else if (mnemonic == ".mark:") {
            jump_targets[tokens.at(i + 1)] = function_instruction_counter;
        } else if (mnemonic == ".end") {
            function_name = "";
            verify_forward_jumps(function_instruction_counter, forward_jumps);
            verify_marker_jumps(function_instruction_counter, deferred_marker_jumps, jump_targets);
            verify_deferred_jump_pairs(deferred_jump_pair_checks, jump_targets);
        }

        i = skip_till_next_line(tokens, i);
    }
=======
>>>>>>> 65f475be
}<|MERGE_RESOLUTION|>--- conflicted
+++ resolved
@@ -126,478 +126,4 @@
         }
         i += 2;
     }
-<<<<<<< HEAD
-}
-
-void assembler::verify::ressInstructions(const vector<Token>& tokens, bool as_lib) {
-    ostringstream report("");
-    vector<string> legal_register_sets = {
-        "global",  // global register set
-        "local",   // local register set for function
-        "static",  // static register set
-    };
-    string function;
-    for (std::remove_reference<decltype(tokens)>::type::size_type i = 0; i < tokens.size(); ++i) {
-        if (tokens.at(i) == ".function:") {
-            function = tokens.at(i + 1);
-            continue;
-        }
-        if (tokens.at(i) != "ress") {
-            continue;
-        }
-
-        string registerset_name = tokens.at(++i);
-
-        if (find(legal_register_sets.begin(), legal_register_sets.end(), registerset_name) ==
-            legal_register_sets.end()) {
-            throw viua::cg::lex::InvalidSyntax(tokens.at(i),
-                                               ("illegal register set name in ress instruction '" +
-                                                registerset_name + "' in function " + function));
-        }
-        if (registerset_name == "global" and as_lib and function != "main/1") {
-            throw viua::cg::lex::InvalidSyntax(tokens.at(i),
-                                               ("global registers used in library function " + function));
-        }
-    }
-}
-
-static void bodiesAreNonempty(const vector<Token>& tokens) {
-    ostringstream report("");
-    Token block;
-    bool function = false;
-
-    for (std::remove_reference<decltype(tokens)>::type::size_type i = 0; i < tokens.size(); ++i) {
-        if (tokens.at(i) == ".block:") {
-            block = tokens.at(i);
-            function = false;
-            continue;
-        } else if (tokens.at(i) == ".function:") {
-            block = tokens.at(i);
-            function = true;
-            continue;
-        } else if (tokens.at(i) == ".closure:") {
-            block = tokens.at(i);
-            function = true;
-            continue;
-        } else if (tokens.at(i) == ".end") {
-            // '.end' is also interesting because we want to see if it's immediately preceded by
-            // the interesting prefix
-        } else {
-            continue;
-        }
-
-        if (not block.str().size()) {
-            throw viua::cg::lex::InvalidSyntax(tokens.at(i), "stray .end marker");
-        }
-
-        // this 'if' is reached only if '.end' was matched - so we just check if it is preceded by
-        // the interesting prefix, and
-        // if it is - report an error
-        if (i and (tokens.at(i - 3) == ".function:" or tokens.at(i - 3) == ".block:" or
-                   tokens.at(i - 3) == ".closure:")) {
-            throw viua::cg::lex::InvalidSyntax(
-                tokens.at(i - 2),
-                (string(function ? "function" : "block") + " with empty body: " + tokens.at(i - 2).str()));
-        }
-        function = false;
-        block.str("");
-    }
-}
-void assembler::verify::functionBodiesAreNonempty(const vector<Token>& tokens) { bodiesAreNonempty(tokens); }
-void assembler::verify::blockBodiesAreNonempty(const vector<Token>& tokens) { bodiesAreNonempty(tokens); }
-
-void assembler::verify::blocksEndWithFinishingInstruction(const vector<Token>& tokens) {
-    string block;
-
-    for (std::remove_reference<decltype(tokens)>::type::size_type i = 0; i < tokens.size(); ++i) {
-        if (tokens.at(i) == ".block:") {
-            block = tokens.at(i + 1);
-            continue;
-        } else if (tokens.at(i) == ".end" and block.size()) {
-            // .end may have been reached while not in a block because functions also end with .end
-            // so we also make sure that we were inside a block
-        } else {
-            continue;
-        }
-
-        bool last_token_returns = (tokens.at(i - 1) == "leave" or tokens.at(i - 1) == "return" or
-                                   tokens.at(i - 1) == "tailcall" or tokens.at(i - 1) == "halt");
-        bool last_but_one_token_returns =
-            (tokens.at(i - 1) == "\n" and (tokens.at(i - 2) == "leave" or tokens.at(i - 2) == "return" or
-                                           tokens.at(i - 2) == "tailcall" or tokens.at(i - 2) == "halt"));
-        if (not(last_token_returns or last_but_one_token_returns)) {
-            throw viua::cg::lex::InvalidSyntax(
-                tokens.at(i),
-                ("missing returning instruction (leave, return, tailcall or halt) at the end of block: " +
-                 block));
-        }
-
-        // if we're here, then the .end at the end of function has been reached and
-        // the block name marker should be reset
-        block = "";
-    }
-}
-
-void assembler::verify::directives(const vector<Token>& tokens) {
-    for (decltype(tokens.size()) i = 0; i < tokens.size(); ++i) {
-        if (not(i == 0 or tokens.at(i - 1) == "\n")) {
-            continue;
-        }
-        if (tokens.at(i).str().at(0) != '.') {
-            continue;
-        }
-        if (not assembler::utils::lines::is_directive(tokens.at(i))) {
-            throw viua::cg::lex::InvalidSyntax(tokens.at(i), "illegal directive");
-        }
-    }
-}
-
-void assembler::verify::instructions(const vector<Token>& tokens) {
-    for (decltype(tokens.size()) i = 1; i < tokens.size(); ++i) {
-        // instructions can only appear after newline
-        if (tokens.at(i - 1) != "\n") {
-            continue;
-        }
-        // directives and newlines can *also* apear after newline so filter them out
-        if (tokens.at(i).str().at(0) == '.' or tokens.at(i) == "\n") {
-            continue;
-        }
-        if (not viua::cg::lex::is_mnemonic(tokens.at(i))) {
-            string message;
-
-            if (tokens.at(i) == "(" or tokens.at(i) == ")") {
-                message = "unmatched parenthesis";
-            } else if (tokens.at(i) == "[" or tokens.at(i) == "]") {
-                message = "unmatched bracket";
-            } else {
-                message = ("unknown instruction: '" + tokens.at(i).str() + "'");
-            }
-
-            throw viua::cg::lex::InvalidSyntax(tokens.at(i), message);
-        }
-    }
-}
-
-void assembler::verify::framesHaveNoGaps(const vector<Token>& tokens) {
-    unsigned long frame_parameters_count = 0;
-    bool detected_frame_parameters_count = false;
-    bool slot_index_detection_is_reliable = true;
-    unsigned long last_frame = 0;
-
-    vector<bool> filled_slots;
-    vector<unsigned long> pass_lines;
-
-    for (std::remove_reference<decltype(tokens)>::type::size_type i = 0; i < tokens.size(); ++i) {
-        if (not(tokens.at(i) == "call" or tokens.at(i) == "process" or tokens.at(i) == "frame" or
-                tokens.at(i) == "param" or tokens.at(i) == "pamv")) {
-            continue;
-        }
-
-        if (tokens.at(i) == "frame") {
-            last_frame = tokens.at(i).line();
-
-            if (str::isnum(tokens.at(i + 1).str().substr(1))) {
-                frame_parameters_count = stoul(tokens.at(i + 1).str().substr(1));
-                filled_slots.clear();
-                pass_lines.clear();
-                filled_slots.resize(frame_parameters_count, false);
-                pass_lines.resize(frame_parameters_count);
-                detected_frame_parameters_count = true;
-            } else {
-                detected_frame_parameters_count = false;
-            }
-            slot_index_detection_is_reliable = true;
-            continue;
-        }
-
-        if (tokens.at(i) == "param" or tokens.at(i) == "pamv") {
-            unsigned long slot_index;
-            bool detected_slot_index = false;
-            if (tokens.at(i + 1).str().at(0) == '@') {
-                slot_index_detection_is_reliable = false;
-            }
-            if (tokens.at(i + 1).str().at(0) == '%' and str::isnum(tokens.at(i + 1).str().substr(1))) {
-                slot_index = stoul(tokens.at(i + 1).str().substr(1));
-                detected_slot_index = true;
-            }
-            if (detected_slot_index and detected_frame_parameters_count and
-                slot_index >= frame_parameters_count) {
-                ostringstream report;
-                report << "pass to parameter slot " << slot_index << " in frame with only "
-                       << frame_parameters_count << " slots available";
-                throw viua::cg::lex::InvalidSyntax(tokens.at(i), report.str());
-            }
-            if (detected_slot_index and detected_frame_parameters_count) {
-                if (filled_slots[slot_index]) {
-                    ostringstream report;
-                    report << "double pass to parameter slot " << slot_index << " in frame defined at line "
-                           << last_frame + 1;
-                    report << ", first pass at line " << pass_lines[slot_index] + 1;
-                    throw viua::cg::lex::InvalidSyntax(tokens.at(i), report.str());
-                }
-                filled_slots[slot_index] = true;
-                pass_lines[slot_index] = tokens.at(i).line();
-            }
-            continue;
-        }
-
-        if (slot_index_detection_is_reliable and (tokens.at(i) == "call" or tokens.at(i) == "process")) {
-            for (decltype(frame_parameters_count) f = 0; f < frame_parameters_count; ++f) {
-                if (not filled_slots[f]) {
-                    ostringstream report;
-                    report << "gap in frame defined at line " << last_frame + 1 << ", slot " << f
-                           << " left empty";
-                    throw viua::cg::lex::InvalidSyntax(tokens.at(i), report.str());
-                }
-            }
-        }
-    }
-}
-
-static void validate_jump(const Token token, const string& extracted_jump,
-                          const int function_instruction_counter, vector<pair<Token, int>>& forward_jumps,
-                          vector<pair<Token, string>>& deferred_marker_jumps,
-                          const map<string, int>& jump_targets) {
-    int target = -1;
-    if (str::isnum(extracted_jump, false)) {
-        target = stoi(extracted_jump);
-    } else if (str::startswith(extracted_jump, "+") and str::isnum(extracted_jump.substr(1))) {
-        int jump_offset = stoi(extracted_jump.substr(1));
-        if (jump_offset == 0) {
-            throw viua::cg::lex::InvalidSyntax(token, "zero-distance jump");
-        }
-        target = (function_instruction_counter + jump_offset);
-    } else if (str::startswith(extracted_jump, "-") and str::isnum(extracted_jump)) {
-        int jump_offset = stoi(extracted_jump);
-        if (jump_offset == 0) {
-            throw viua::cg::lex::InvalidSyntax(token, "zero-distance jump");
-        }
-        target = (function_instruction_counter + jump_offset);
-    } else if (str::startswith(extracted_jump, ".") and str::isnum(extracted_jump.substr(1))) {
-        target = stoi(extracted_jump.substr(1));
-        if (target < 0) {
-            throw viua::cg::lex::InvalidSyntax(token, "absolute jump with negative value");
-        }
-        if (target == 0 and function_instruction_counter == 0) {
-            throw viua::cg::lex::InvalidSyntax(token, "zero-distance jump");
-        }
-        // absolute jumps cannot be verified without knowing how many bytes the bytecode spans
-        // this is a FIXME: add check for absolute jumps
-        return;
-    } else if (str::ishex(extracted_jump)) {
-        // absolute jumps cannot be verified without knowing how many bytes the bytecode spans
-        // this is a FIXME: add check for absolute jumps
-        return;
-    } else {
-        if (jump_targets.count(extracted_jump) == 0) {
-            deferred_marker_jumps.emplace_back(token, extracted_jump);
-            return;
-        } else {
-            // FIXME: jump targets are saved with an off-by-one error, that surfaces when
-            // a .mark: directive immediately follows .function: declaration
-            target = jump_targets.at(extracted_jump) + 1;
-        }
-    }
-
-    if (target < 0) {
-        throw viua::cg::lex::InvalidSyntax(token, "backward out-of-range jump");
-    }
-    if (target == function_instruction_counter) {
-        throw viua::cg::lex::InvalidSyntax(token, "zero-distance jump");
-    }
-    if (target > function_instruction_counter) {
-        forward_jumps.emplace_back(token, target);
-    }
-}
-
-static void validate_jump_pair(const Token& branch_token, const Token& when_true, const Token& when_false,
-                               int function_instruction_counter,
-                               vector<tuple<Token, Token, Token, int>>& deferred_jump_pair_checks,
-                               const map<string, int>& jump_targets) {
-    if (when_true.str() == when_false.str()) {
-        throw viua::cg::lex::InvalidSyntax(branch_token,
-                                           "useless branch: both targets point to the same instruction");
-    }
-
-    int true_target = 0, false_target = 0;
-    if (str::isnum(when_true, false)) {
-        true_target = stoi(when_true);
-    } else if (str::startswith(when_true, "+") and str::isnum(when_true.str().substr(1))) {
-        int jump_offset = stoi(when_true.str().substr(1));
-        true_target = (function_instruction_counter + jump_offset);
-    } else if (str::startswith(when_true, "-") and str::isnum(when_true)) {
-        int jump_offset = stoi(when_true);
-        true_target = (function_instruction_counter + jump_offset);
-    } else if (str::ishex(when_true) or str::startswith(when_true, ".")) {
-        // absolute jumps cannot be verified without knowing how many bytes the bytecode spans
-        // this is a FIXME: add check for absolute jumps
-        return;
-    } else {
-        if (jump_targets.count(when_true) == 0) {
-            deferred_jump_pair_checks.emplace_back(branch_token, when_true, when_false,
-                                                   function_instruction_counter);
-            return;
-        } else {
-            // FIXME: jump targets are saved with an off-by-one error, that surfaces when
-            // a .mark: directive immediately follows .function: declaration
-            true_target = jump_targets.at(when_true) + 1;
-        }
-    }
-
-    if (str::isnum(when_false, false)) {
-        false_target = stoi(when_false);
-    } else if (str::startswith(when_false, "+") and str::isnum(when_false.str().substr(1))) {
-        int jump_offset = stoi(when_false.str().substr(1));
-        false_target = (function_instruction_counter + jump_offset);
-    } else if (str::startswith(when_false, "-") and str::isnum(when_false)) {
-        int jump_offset = stoi(when_false);
-        false_target = (function_instruction_counter + jump_offset);
-    } else if (str::ishex(when_false) or str::startswith(when_true, ".")) {
-        // absolute jumps cannot be verified without knowing how many bytes the bytecode spans
-        // this is a FIXME: add check for absolute jumps
-        return;
-    } else {
-        if (jump_targets.count(when_false) == 0) {
-            deferred_jump_pair_checks.emplace_back(branch_token, when_true, when_false,
-                                                   function_instruction_counter);
-            return;
-        } else {
-            // FIXME: jump targets are saved with an off-by-one error, that surfaces when
-            // a .mark: directive immediately follows .function: declaration
-            false_target = jump_targets.at(when_false) + 1;
-        }
-    }
-
-    if (true_target == false_target) {
-        throw viua::cg::lex::InvalidSyntax(branch_token,
-                                           "useless branch: both targets point to the same instruction");
-    }
-}
-
-static void verify_forward_jumps(const int function_instruction_counter,
-                                 const vector<pair<Token, int>>& forward_jumps) {
-    for (auto jmp : forward_jumps) {
-        if (jmp.second > function_instruction_counter) {
-            throw viua::cg::lex::InvalidSyntax(jmp.first, "forward out-of-range jump");
-        }
-    }
-}
-
-static void verify_marker_jumps(const int function_instruction_counter,
-                                const vector<pair<Token, string>>& deferred_marker_jumps,
-                                const map<string, int>& jump_targets) {
-    for (auto jmp : deferred_marker_jumps) {
-        if (jump_targets.count(jmp.second) == 0) {
-            throw viua::cg::lex::InvalidSyntax(jmp.first, ("jump to unrecognised marker: " + jmp.second));
-        }
-        if (jump_targets.at(jmp.second) > function_instruction_counter) {
-            throw viua::cg::lex::InvalidSyntax(jmp.first, "marker out-of-range jump");
-        }
-    }
-}
-
-static void verify_deferred_jump_pairs(
-    const vector<tuple<Token, Token, Token, int>>& deferred_jump_pair_checks,
-    const map<string, int>& jump_targets) {
-    for (const auto& each : deferred_jump_pair_checks) {
-        int function_instruction_counter = 0;
-        Token branch_token, when_true, when_false;
-        tie(branch_token, when_true, when_false, function_instruction_counter) = each;
-
-        int true_target = 0, false_target = 0;
-        if (str::isnum(when_true, false)) {
-            true_target = stoi(when_true);
-        } else if (str::startswith(when_true, "+") and str::isnum(when_true.str().substr(1))) {
-            int jump_offset = stoi(when_true.str().substr(1));
-            true_target = (function_instruction_counter + jump_offset);
-        } else if (str::startswith(when_true, "-") and str::isnum(when_true)) {
-            int jump_offset = stoi(when_true);
-            true_target = (function_instruction_counter + jump_offset);
-        } else {
-            // FIXME: jump targets are saved with an off-by-one error, that surfaces when
-            // a .mark: directive immediately follows .function: declaration
-            true_target = jump_targets.at(when_true) + 1;
-        }
-
-        if (str::isnum(when_false, false)) {
-            false_target = stoi(when_false);
-        } else if (str::startswith(when_false, "+") and str::isnum(when_false.str().substr(1))) {
-            int jump_offset = stoi(when_false.str().substr(1));
-            false_target = (function_instruction_counter + jump_offset);
-        } else if (str::startswith(when_false, "-") and str::isnum(when_false)) {
-            int jump_offset = stoi(when_false);
-            false_target = (function_instruction_counter + jump_offset);
-        } else {
-            // FIXME: jump targets are saved with an off-by-one error, that surfaces when
-            // a .mark: directive immediately follows .function: declaration
-            false_target = jump_targets.at(when_false) + 1;
-        }
-
-        if (true_target == false_target) {
-            throw viua::cg::lex::InvalidSyntax(branch_token,
-                                               "useless branch: both targets point to the same instruction");
-        }
-    }
-}
-
-static auto skip_till_next_line(const std::vector<viua::cg::lex::Token>& tokens, decltype(tokens.size()) i)
-    -> decltype(i) {
-    do {
-        ++i;
-    } while (i < tokens.size() and tokens.at(i) != "\n");
-    return i;
-}
-void assembler::verify::jumpsAreInRange(const vector<viua::cg::lex::Token>& tokens) {
-    map<string, int> jump_targets;
-    vector<pair<Token, int>> forward_jumps;
-    vector<pair<Token, string>> deferred_marker_jumps;
-    vector<tuple<Token, Token, Token, int>> deferred_jump_pair_checks;
-    int function_instruction_counter = 0;
-    string function_name;
-
-    for (std::remove_reference<decltype(tokens)>::type::size_type i = 0; i < tokens.size(); ++i) {
-        if ((not function_name.empty()) and not str::startswith(tokens.at(i), ".")) {
-            ++function_instruction_counter;
-        }
-
-        string mnemonic = tokens.at(i);
-        if (not(mnemonic == ".function:" or mnemonic == ".closure:" or mnemonic == ".block:" or
-                mnemonic == "jump" or mnemonic == "if" or mnemonic == ".mark:" or mnemonic == ".end")) {
-            i = skip_till_next_line(tokens, i);
-            continue;
-        }
-
-        if (mnemonic == ".function:" or mnemonic == ".closure:" or mnemonic == ".block:") {
-            function_instruction_counter = -1;
-            jump_targets.clear();
-            forward_jumps.clear();
-            deferred_marker_jumps.clear();
-            deferred_jump_pair_checks.clear();
-            function_name = tokens.at(i + 1);
-        } else if (mnemonic == "jump") {
-            validate_jump(tokens.at(i + 1), tokens.at(i + 1), function_instruction_counter, forward_jumps,
-                          deferred_marker_jumps, jump_targets);
-        } else if (mnemonic == "if") {
-            Token when_true = tokens.at(i + 3);
-            Token when_false = tokens.at(i + 4);
-
-            validate_jump(when_true, when_true, function_instruction_counter, forward_jumps,
-                          deferred_marker_jumps, jump_targets);
-            validate_jump(when_false, when_false, function_instruction_counter, forward_jumps,
-                          deferred_marker_jumps, jump_targets);
-            validate_jump_pair(tokens.at(i), when_true, when_false, function_instruction_counter,
-                               deferred_jump_pair_checks, jump_targets);
-        } else if (mnemonic == ".mark:") {
-            jump_targets[tokens.at(i + 1)] = function_instruction_counter;
-        } else if (mnemonic == ".end") {
-            function_name = "";
-            verify_forward_jumps(function_instruction_counter, forward_jumps);
-            verify_marker_jumps(function_instruction_counter, deferred_marker_jumps, jump_targets);
-            verify_deferred_jump_pairs(deferred_jump_pair_checks, jump_targets);
-        }
-
-        i = skip_till_next_line(tokens, i);
-    }
-=======
->>>>>>> 65f475be
 }