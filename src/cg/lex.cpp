/*
 *  Copyright (C) 2016, 2017 Marek Marecki
 *
 *  This file is part of Viua VM.
 *
 *  Viua VM is free software: you can redistribute it and/or modify
 *  it under the terms of the GNU General Public License as published by
 *  the Free Software Foundation, either version 3 of the License, or
 *  (at your option) any later version.
 *
 *  Viua VM is distributed in the hope that it will be useful,
 *  but WITHOUT ANY WARRANTY; without even the implied warranty of
 *  MERCHANTABILITY or FITNESS FOR A PARTICULAR PURPOSE.  See the
 *  GNU General Public License for more details.
 *
 *  You should have received a copy of the GNU General Public License
 *  along with Viua VM.  If not, see <http://www.gnu.org/licenses/>.
 */

#include <map>
#include <set>
#include <sstream>
#include <viua/bytecode/maps.h>
#include <viua/cg/lex.h>
#include <viua/support/string.h>
using namespace std;

namespace viua {
    namespace cg {
        namespace lex {
            auto Token::line() const -> decltype(line_number) { return line_number; }
            auto Token::character() const -> decltype(character_in_line) { return character_in_line; }

            auto Token::str() const -> decltype(content) { return content; }
            auto Token::str(string s) -> void { content = s; }

            auto Token::original() const -> decltype(original_content) { return original_content; }
            auto Token::original(string s) -> void { original_content = s; }

            auto Token::ends(const bool as_original) const -> decltype(character_in_line) {
                return (character_in_line + (as_original ? original_content : content).size());
            }

            bool Token::operator==(const string& s) const { return (content == s); }
            bool Token::operator!=(const string& s) const { return (content != s); }

            Token::operator string() const { return str(); }

            Token::Token(decltype(line_number) line_, decltype(character_in_line) character_, string content_)
                : content(content_),
                  original_content(content),
                  line_number(line_),
                  character_in_line(character_) {}
            Token::Token() : Token(0, 0, "") {}

            auto InvalidSyntax::what() const -> const char* { return message.c_str(); }
            auto InvalidSyntax::str() const -> string { return message; }

            auto InvalidSyntax::line() const -> decltype(line_number) { return line_number; }
            auto InvalidSyntax::character() const -> decltype(character_in_line) { return character_in_line; }

            auto InvalidSyntax::match(Token token) const -> bool {
                for (const auto& each : tokens) {
                    if (token.line() == each.line() and token.character() == each.character()) {
                        return true;
                    }
                    if (token.line() != each.line()) {
                        continue;
                    }
                    if (token.character() >= each.character() and token.ends(true) <= each.ends(true)) {
                        return true;
                    }
                }
                return false;
            }

            auto InvalidSyntax::add(Token token) -> InvalidSyntax& {
                tokens.push_back(std::move(token));
                return *this;
            }

            auto InvalidSyntax::note(string n) -> InvalidSyntax& {
                attached_notes.push_back(n);
                return *this;
            }
            auto InvalidSyntax::notes() const -> const decltype(attached_notes) & { return attached_notes; }

            auto InvalidSyntax::aside(string a) -> InvalidSyntax& {
                aside_note = a;
                return *this;
            }
            auto InvalidSyntax::aside(Token t, string a) -> InvalidSyntax& {
                aside_note = a;
                aside_token = t;
                return *this;
            }
            auto InvalidSyntax::aside() const -> string { return aside_note; }

            auto InvalidSyntax::match_aside(Token token) const -> bool {
                if (token.line() == aside_token.line() and token.character() == aside_token.character()) {
                    return true;
                }
                if (token.line() != aside_token.line()) {
                    return false;
                }
                if (token.character() >= aside_token.character() and
                    token.ends(true) <= aside_token.ends(true)) {
                    return true;
                }
                return false;
            }

            InvalidSyntax::InvalidSyntax(decltype(line_number) ln, decltype(character_in_line) ch, string ct)
                : line_number(ln), character_in_line(ch), content(ct) {}
            InvalidSyntax::InvalidSyntax(Token t, string m)
                : line_number(t.line()), character_in_line(t.character()), content(t.original()), message(m) {
                add(t);
            }

            UnusedValue::UnusedValue(Token token)
                : InvalidSyntax(token, ("unused value in register " + token.str())) {}

            UnusedValue::UnusedValue(Token token, string s) : InvalidSyntax(token, s) {}

            const char* TracedSyntaxError::what() const { return errors.front().what(); }

            auto TracedSyntaxError::line() const -> decltype(errors.front().line()) {
                return errors.front().line();
            }
            auto TracedSyntaxError::character() const -> decltype(errors.front().character()) {
                return errors.front().character();
            }

            auto TracedSyntaxError::append(const InvalidSyntax& e) -> TracedSyntaxError& {
                errors.push_back(e);
                return (*this);
            }


            bool is_mnemonic(const string& s) {
                auto is_it = false;
                for (const auto& each : OP_NAMES) {
                    if (each.second == s) {
                        is_it = true;
                        break;
                    }
                }
                return is_it;
            }
            bool is_reserved_keyword(const string& s) {
                static const set<string> reserved_keywords{
                    /*
                     * Used for timeouts in 'join' and 'receive' instructions
                     */
                    "infinity",

                    /*
                     *  Reserved as register set names.
                     */
                    "local",
                    "static",
                    "global",

                    /*
                     * Reserved for future use.
                     */
                    "auto",
                    "default",
                    "undefined",
                    "null",
                    "void",
                    "iota",
                    "const",

                    /*
                     * Reserved for future use as boolean literals.
                     */
                    "true",
                    "false",

                    /*
                     * Reserved for future use as instruction names.
                     */
                    "int",
                    "int8",
                    "int16",
                    "int32",
                    "int64",
                    "uint",
                    "uint8",
                    "uint16",
                    "uint32",
                    "uint64",
                    "float32",
                    "float64",
                    "string",
                    "boolean",
                    "coroutine",
                    "yield",
                    "channel",
                    "publish",
                    "subscribe",
                };
                return (reserved_keywords.count(s) or is_mnemonic(s));
            }
            void assert_is_not_reserved_keyword(Token token, const string& message) {
                string s = token.original();
                if (is_reserved_keyword(s)) {
                    throw viua::cg::lex::InvalidSyntax(
                        token, ("invalid " + message + ": '" + s + "' is a registered keyword"));
                }
            }

            vector<Token> tokenise(const string& source) {
                vector<Token> tokens;

                ostringstream candidate_token;
                candidate_token.str("");

                decltype(candidate_token.str().size()) line_number = 0, character_in_line = 0;

                const auto limit = source.size();

                unsigned hyphens = 0;
                bool active_comment = false;
                for (decltype(source.size()) i = 0; i < limit; ++i) {
                    char current_char = source.at(i);
                    bool found_breaking_character = false;

                    switch (current_char) {
                        case '\n':
                        case '-':
                        case '\t':
                        case ' ':
                        case '~':
                        case '`':
                        case '!':
                        case '@':
                        case '#':
                        case '$':
                        case '%':
                        case '^':
                        case '&':
                        case '*':
                        case '(':
                        case ')':
                        case '+':
                        case '=':
                        case '{':
                        case '}':
                        case '[':
                        case ']':
                        case '|':
                        case ':':
                        case ';':
                        case ',':
                        case '.':
                        case '<':
                        case '>':
                        case '/':
                        case '?':
                        case '\'':
                        case '"':
                            found_breaking_character = true;
                            break;
                        default:
                            candidate_token << source.at(i);
                    }

                    if (current_char == ';') {
                        active_comment = true;
                    }
                    if (current_char == '-') {
                        if (++hyphens >= 2) {
                            active_comment = true;
                        }
                    } else {
                        hyphens = 0;
                    }

                    if (found_breaking_character) {
                        if (candidate_token.str().size()) {
                            tokens.emplace_back(line_number, character_in_line, candidate_token.str());
                            character_in_line += candidate_token.str().size();
                            candidate_token.str("");
                        }
                        if ((current_char == '\'' or current_char == '"') and not active_comment) {
                            string s = str::extract(source.substr(i));

                            tokens.emplace_back(line_number, character_in_line, s);
                            character_in_line += (s.size() - 1);
                            i += (s.size() - 1);
                        } else {
                            candidate_token << current_char;
                            tokens.emplace_back(line_number, character_in_line, candidate_token.str());
                            candidate_token.str("");
                        }

                        ++character_in_line;
                        if (current_char == '\n') {
                            ++line_number;
                            character_in_line = 0;
                            active_comment = false;
                        }
                    }
                }

                return tokens;
            }

            static auto is_register_set_name(string s) -> bool {
                return (s == "current" or s == "local" or s == "static" or s == "global");
            }
            static auto is_register_index(string s) -> bool {
                const auto p = s.at(0);
                return (p == '%' or p == '*' or p == '@');
            }
            vector<Token> standardise(vector<Token> input_tokens) {
                vector<Token> tokens;

                const auto limit = input_tokens.size();
                for (decltype(input_tokens)::size_type i = 0; i < limit; ++i) {
                    Token token = input_tokens.at(i);
                    if (token == "call" or token == "process" or token == "msg") {
                        tokens.push_back(token);
                        if (is_register_index(input_tokens.at(i + 1)) or (input_tokens.at(i + 1) == "void")) {
                            tokens.push_back(input_tokens.at(++i));
                        } else {
                            tokens.emplace_back(tokens.back().line(), tokens.back().character(), "void");
                        }
                        if (is_register_index(tokens.back())) {
                            if (is_register_set_name(input_tokens.at(i + 1))) {
                                tokens.push_back(input_tokens.at(++i));
                            } else {
                                tokens.emplace_back(tokens.back().line(), tokens.back().character(),
                                                    "current");
                            }
                        }

                        tokens.push_back(input_tokens.at(++i));
                        if (is_register_index(tokens.back())) {
                            if (is_register_set_name(input_tokens.at(i + 1))) {
                                tokens.push_back(input_tokens.at(++i));
                            } else {
                                tokens.emplace_back(tokens.back().line(), tokens.back().character(),
                                                    "current");
                            }
                        }

                        tokens.push_back(input_tokens.at(++i));
                    } else if (token == "tailcall" or token == "defer") {
                        tokens.push_back(token);

                        tokens.push_back(input_tokens.at(++i));
                        if (is_register_index(tokens.back())) {
                            if (is_register_set_name(input_tokens.at(i + 1))) {
                                tokens.push_back(input_tokens.at(++i));
                            } else {
                                tokens.emplace_back(tokens.back().line(), tokens.back().character(),
                                                    "current");
                            }
                        }

                        tokens.push_back(input_tokens.at(++i));
                    } else if (token == "frame") {
                        tokens.push_back(token);

                        if ((not str::isnum(input_tokens.at(i + 1).str(), false)) and
                            input_tokens.at(i + 1).str() == "\n") {
                            tokens.emplace_back(input_tokens.at(i + 1).line(),
                                                input_tokens.at(i + 1).character(), "%0");
                            tokens.emplace_back(input_tokens.at(i + 1).line(),
                                                input_tokens.at(i + 1).character(), "%16");
                            continue;
                        }

                        tokens.push_back(input_tokens.at(++i));
                        if ((not str::isnum(input_tokens.at(i + 1).str(), false)) and
                            input_tokens.at(i + 1).str() == "\n") {
                            tokens.emplace_back(input_tokens.at(i + 1).line(),
                                                input_tokens.at(i + 1).character(), "%16");
                        }
                    } else if (token == "param" or token == "pamv") {
                        tokens.push_back(token);  // mnemonic

                        tokens.push_back(input_tokens.at(++i));  // target register

                        tokens.push_back(input_tokens.at(++i));  // source register
                        if (not is_register_set_name(input_tokens.at(i + 1))) {
                            tokens.emplace_back(tokens.back().line(), tokens.back().character(), "current");
                        } else {
                            tokens.push_back(input_tokens.at(++i));
                        }
                    } else if (token == "arg") {
                        tokens.push_back(token);  // mnemonic

                        tokens.push_back(input_tokens.at(++i));  // target register
                        if (tokens.back() != "void") {
                            if (not is_register_set_name(input_tokens.at(i + 1))) {
                                tokens.emplace_back(tokens.back().line(), tokens.back().character(),
                                                    "current");
                            } else {
                                tokens.push_back(input_tokens.at(++i));
                            }
                        }

                        tokens.push_back(input_tokens.at(++i));
                    } else if (token == "vector") {
                        tokens.push_back(token);
                        tokens.push_back(input_tokens.at(++i));

                        string target_register_index = tokens.back();
                        string target_register_set = "current";
                        if (not is_register_set_name(input_tokens.at(i + 1))) {
                            tokens.emplace_back(tokens.back().line(), tokens.back().character(),
                                                target_register_set);
                            tokens.back().original(target_register_index);
                        } else {
                            tokens.push_back(input_tokens.at(++i));
                            target_register_set = tokens.back();
                        }

                        if (input_tokens.at(i + 1) == "\n") {
                            tokens.emplace_back(tokens.back().line(), tokens.back().character(), "%0");
                            tokens.back().original("\n");

                            tokens.emplace_back(tokens.back().line(), tokens.back().character(),
                                                target_register_set);
                            tokens.back().original("\n");

                            tokens.emplace_back(tokens.back().line(), tokens.back().character(), "%0");
                            tokens.back().original("\n");
                            continue;
                        }

                        // pack start register
                        tokens.push_back(input_tokens.at(++i));
                        if (not is_register_set_name(input_tokens.at(i + 1))) {
                            tokens.emplace_back(tokens.back().line(), tokens.back().character(),
                                                target_register_set);
                            tokens.back().original("\n");
                        } else {
                            tokens.push_back(input_tokens.at(++i));
                        }

                        if ((not str::isnum(input_tokens.at(i + 1).str(), false)) and
                            input_tokens.at(i + 1).str() == "\n") {
                            tokens.emplace_back(input_tokens.at(i + 1).line(),
                                                input_tokens.at(i + 1).character(),
                                                "%0");  // number of registers to pack
                            tokens.back().original("\n");
                        }
                    } else if (token == "vpop") {
                        tokens.push_back(token);

                        tokens.push_back(input_tokens.at(++i));
                        string target_register_set = "current";
                        if (tokens.back().str() != "void") {
                            if (not is_register_set_name(input_tokens.at(i + 1))) {
                                tokens.emplace_back(tokens.back().line(), tokens.back().character(),
                                                    target_register_set);
                            } else {
                                tokens.push_back(input_tokens.at(++i));
                                target_register_set = tokens.back().str();
                            }
                        }

                        tokens.push_back(input_tokens.at(++i));
                        if (not is_register_set_name(input_tokens.at(i + 1))) {
                            tokens.emplace_back(tokens.back().line(), tokens.back().character(), "current");
                        } else {
                            tokens.push_back(input_tokens.at(++i));
                        }

                        if (input_tokens.at(i + 1) == "\n") {
                            tokens.emplace_back(input_tokens.at(i + 1).line(),
                                                input_tokens.at(i + 1).character(), "void");
                        } else {
                            tokens.push_back(input_tokens.at(++i));
                            if (not is_register_set_name(input_tokens.at(i + 1))) {
                                tokens.emplace_back(tokens.back().line(), tokens.back().character(),
                                                    target_register_set);
                            } else {
                                tokens.push_back(input_tokens.at(++i));
                            }
                        }
                    } else if (token == "vat") {
                        tokens.push_back(token);

                        tokens.push_back(input_tokens.at(++i));
                        string target_register_set = "current";
                        if (not is_register_set_name(input_tokens.at(i + 1))) {
                            tokens.emplace_back(tokens.back().line(), tokens.back().character(), "current");
                        } else {
                            tokens.push_back(input_tokens.at(++i));
                            target_register_set = tokens.back().str();
                        }

                        tokens.push_back(input_tokens.at(++i));
                        if (not is_register_set_name(input_tokens.at(i + 1))) {
                            tokens.emplace_back(tokens.back().line(), tokens.back().character(), "current");
                        } else {
                            tokens.push_back(input_tokens.at(++i));
                        }

                        tokens.push_back(input_tokens.at(++i));
                        if (not is_register_set_name(input_tokens.at(i + 1))) {
                            tokens.emplace_back(tokens.back().line(), tokens.back().character(),
                                                target_register_set);
                        } else {
                            tokens.push_back(input_tokens.at(++i));
                        }
                    } else if (token == "vlen") {
                        tokens.push_back(token);

                        tokens.push_back(input_tokens.at(++i));
                        string target_register_set = "current";
                        if (not is_register_set_name(input_tokens.at(i + 1))) {
                            tokens.emplace_back(tokens.back().line(), tokens.back().character(),
                                                target_register_set);
                        } else {
                            tokens.push_back(input_tokens.at(++i));
                            target_register_set = tokens.back();
                        }

                        tokens.push_back(input_tokens.at(++i));
                        if (not is_register_set_name(input_tokens.at(i + 1))) {
                            tokens.emplace_back(tokens.back().line(), tokens.back().character(),
                                                target_register_set);
                        } else {
                            tokens.push_back(input_tokens.at(++i));
                        }
                    } else if (token == "vinsert") {
                        tokens.push_back(token);

                        tokens.push_back(input_tokens.at(++i));
                        if (not is_register_set_name(input_tokens.at(i + 1))) {
                            tokens.emplace_back(tokens.back().line(), tokens.back().character(), "current");
                        } else {
                            tokens.push_back(input_tokens.at(++i));
                        }

                        tokens.push_back(input_tokens.at(++i));
                        if (not is_register_set_name(input_tokens.at(i + 1))) {
                            tokens.emplace_back(tokens.back().line(), tokens.back().character(), "current");
                        } else {
                            tokens.push_back(input_tokens.at(++i));
                        }

                        if (input_tokens.at(i + 1).str() == "\n") {
                            tokens.emplace_back(tokens.back().line(), tokens.back().character(), "void");
                        }
                    } else if (token == "vpush") {
                        tokens.push_back(token);

                        tokens.push_back(input_tokens.at(++i));
                        if (not is_register_set_name(input_tokens.at(i + 1))) {
                            tokens.emplace_back(tokens.back().line(), tokens.back().character(), "current");
                        } else {
                            tokens.push_back(input_tokens.at(++i));
                        }

                        tokens.push_back(input_tokens.at(++i));
                        if (not is_register_set_name(input_tokens.at(i + 1))) {
                            tokens.emplace_back(tokens.back().line(), tokens.back().character(), "current");
                        } else {
                            tokens.push_back(input_tokens.at(++i));
                        }
                    } else if (token == "insert" or token == "structinsert") {
                        tokens.push_back(token);  // mnemonic

                        tokens.push_back(input_tokens.at(++i));  // target register
                        if (not is_register_set_name(input_tokens.at(i + 1))) {
                            tokens.emplace_back(tokens.back().line(), tokens.back().character(), "current");
                        } else {
                            tokens.push_back(input_tokens.at(++i));
                        }

                        tokens.push_back(input_tokens.at(++i));  // source register
                        if (not is_register_set_name(input_tokens.at(i + 1))) {
                            tokens.emplace_back(tokens.back().line(), tokens.back().character(), "current");
                        } else {
                            tokens.push_back(input_tokens.at(++i));
                        }

                        tokens.push_back(input_tokens.at(++i));  // key register
                        if (not is_register_set_name(input_tokens.at(i + 1))) {
                            tokens.emplace_back(tokens.back().line(), tokens.back().character(), "current");
                        } else {
                            tokens.push_back(input_tokens.at(++i));
                        }
                    } else if (token == "remove" or token == "structremove") {
                        tokens.push_back(token);  // mnemonic

                        tokens.push_back(input_tokens.at(++i));  // target register
                        if (tokens.back() != "void") {
                            if (not is_register_set_name(input_tokens.at(i + 1))) {
                                tokens.emplace_back(tokens.back().line(), tokens.back().character(),
                                                    "current");
                            } else {
                                tokens.push_back(input_tokens.at(++i));
                            }
                        }

                        tokens.push_back(input_tokens.at(++i));  // source register
                        if (not is_register_set_name(input_tokens.at(i + 1))) {
                            tokens.emplace_back(tokens.back().line(), tokens.back().character(), "current");
                        } else {
                            tokens.push_back(input_tokens.at(++i));
                        }

                        tokens.push_back(input_tokens.at(++i));  // key register
                        if (not is_register_set_name(input_tokens.at(i + 1))) {
                            tokens.emplace_back(tokens.back().line(), tokens.back().character(), "current");
                        } else {
                            tokens.push_back(input_tokens.at(++i));
                        }
                    } else if (token == "join") {
                        tokens.push_back(token);

                        tokens.push_back(input_tokens.at(++i));
                        if (tokens.back() != "void") {
                            if (is_register_set_name(input_tokens.at(i + 1))) {
                                tokens.push_back(input_tokens.at(++i));
                            } else {
                                tokens.emplace_back(tokens.back().line(), tokens.back().character(),
                                                    "current");
                            }
                        }

                        tokens.push_back(input_tokens.at(++i));
                        if (is_register_set_name(input_tokens.at(i + 1))) {
                            tokens.push_back(input_tokens.at(++i));
                        } else {
                            tokens.emplace_back(tokens.back().line(), tokens.back().character(), "current");
                        }

                        if (input_tokens.at(i + 1).str() == "\n") {
                            tokens.emplace_back(input_tokens.at(i + 1).line(),
                                                input_tokens.at(i + 1).character(), "infinity");
                        }
                    } else if (token == "receive") {
                        tokens.push_back(token);
                        tokens.push_back(input_tokens.at(++i));

                        if (tokens.back() != "void") {
                            if (is_register_set_name(input_tokens.at(i + 1))) {
                                tokens.push_back(input_tokens.at(++i));
                            } else {
                                tokens.emplace_back(tokens.back().line(), tokens.back().character(),
                                                    "current");
                            }
                        }

                        if (input_tokens.at(i + 1).str() == "\n") {
                            tokens.emplace_back(input_tokens.at(i + 1).line(),
                                                input_tokens.at(i + 1).character(),
                                                "infinity");  // number of registers to pack
                        }
                    } else if (token == "add" or token == "sub" or token == "mul" or token == "div" or
                               token == "lt" or token == "lte" or token == "gt" or token == "gte" or
                               token == "eq") {
                        tokens.push_back(token);  // mnemonic

                        tokens.push_back(input_tokens.at(++i));  // target register
                        string target_register_index = tokens.back();
                        string target_register_set = "current";
                        if (not is_register_set_name(input_tokens.at(i + 1))) {
                            tokens.emplace_back(tokens.back().line(), tokens.back().character(),
                                                target_register_set);
                        } else {
                            tokens.push_back(input_tokens.at(++i));
                            target_register_set = tokens.back();
                        }

                        // lhs register
                        tokens.push_back(input_tokens.at(++i));
                        if (not is_register_set_name(input_tokens.at(i + 1))) {
                            tokens.emplace_back(tokens.back().line(), tokens.back().character(),
                                                target_register_set);
                        } else {
                            tokens.push_back(input_tokens.at(++i));
                        }

                        if (input_tokens.at(i + 1) == "\n") {
                            auto popped_target_rs = tokens.back();
                            tokens.pop_back();
                            auto popped_target_ri = tokens.back();
                            tokens.pop_back();

                            tokens.emplace_back(tokens.back().line(), tokens.back().character(),
                                                target_register_index);
                            tokens.emplace_back(tokens.back().line(), tokens.back().character(),
                                                target_register_set);

                            tokens.push_back(popped_target_ri);
                            tokens.push_back(popped_target_rs);
                            continue;
                        }

                        // rhs register
                        tokens.push_back(input_tokens.at(++i));
                        if (not is_register_set_name(input_tokens.at(i + 1))) {
                            tokens.emplace_back(tokens.back().line(), tokens.back().character(),
                                                target_register_set);
                        } else {
                            tokens.push_back(input_tokens.at(++i));
                        }
                    } else if (token == "and" or token == "or") {
                        tokens.push_back(token);  // mnemonic

                        // target operand
                        tokens.push_back(input_tokens.at(++i));
                        if (is_register_set_name(input_tokens.at(i + 1))) {
                            tokens.push_back(input_tokens.at(++i));
                        } else {
                            tokens.emplace_back(tokens.back().line(), tokens.back().character(), "current");
                        }

                        // lhs operand
                        tokens.push_back(input_tokens.at(++i));
                        if (is_register_set_name(input_tokens.at(i + 1))) {
                            tokens.push_back(input_tokens.at(++i));
                        } else {
                            tokens.emplace_back(tokens.back().line(), tokens.back().character(), "current");
                        }

                        // rhs operand
                        tokens.push_back(input_tokens.at(++i));
                        if (is_register_set_name(input_tokens.at(i + 1))) {
                            tokens.push_back(input_tokens.at(++i));
                        } else {
                            tokens.emplace_back(tokens.back().line(), tokens.back().character(), "current");
                        }
                    } else if (token == "capture" or token == "capturecopy" or token == "capturemove") {
                        tokens.push_back(token);  // mnemonic

                        tokens.push_back(input_tokens.at(++i));  // target register
                        if (not is_register_set_name(input_tokens.at(i + 1))) {
                            tokens.emplace_back(tokens.back().line(), tokens.back().character(), "current");
                        } else {
                            tokens.push_back(input_tokens.at(++i));
                        }

                        tokens.push_back(input_tokens.at(++i));  // source register

                        if (input_tokens.at(i + 1).str() == "\n") {
                            // if only two operands are given, double source register
                            // this will expand the following instruction:
                            //
                            //      opcode T S
                            // to:
                            //
                            //      opcode T S S
                            //
                            tokens.emplace_back(tokens.back().line(), tokens.back().character(),
                                                tokens.back().str());
                            tokens.emplace_back(tokens.back().line(), tokens.back().character(), "current");
                            continue;
                        } else {
                            tokens.push_back(input_tokens.at(++i));  // source register
                        }
                        if (not is_register_set_name(input_tokens.at(i + 1))) {
                            tokens.emplace_back(tokens.back().line(), tokens.back().character(), "current");
                        } else {
                            tokens.push_back(input_tokens.at(++i));
                        }
                    } else if (token == "closure" or token == "function") {
                        tokens.push_back(token);                 // mnemonic
                        tokens.push_back(input_tokens.at(++i));  // target register
                        if (not is_register_set_name(input_tokens.at(i + 1))) {
                            tokens.emplace_back(input_tokens.at(i).line(), input_tokens.at(i).character(),
                                                "current");
                        }
                    } else if (token == "integer") {
                        tokens.push_back(token);                 // mnemonic
                        tokens.push_back(input_tokens.at(++i));  // target register
                        if (not is_register_set_name(input_tokens.at(i + 1))) {
                            tokens.emplace_back(input_tokens.at(i).line(), input_tokens.at(i).character(),
                                                "current");
                        }
                        if (input_tokens.at(i + 1) == "\n") {
                            tokens.emplace_back(input_tokens.at(i).line(), input_tokens.at(i).character(),
                                                "0");
                        }
                        continue;
                    } else if (token == "float") {
                        tokens.push_back(token);                 // mnemonic
                        tokens.push_back(input_tokens.at(++i));  // target register
                        if (not is_register_set_name(input_tokens.at(i + 1))) {
                            tokens.emplace_back(input_tokens.at(i).line(), input_tokens.at(i).character(),
                                                "current");
                        }
                        if (input_tokens.at(i + 1) == "\n") {
                            tokens.emplace_back(input_tokens.at(i).line(), input_tokens.at(i).character(),
                                                "0.0");
                        }
                        continue;
                    } else if (token == "string") {
                        tokens.push_back(token);                 // mnemonic
                        tokens.push_back(input_tokens.at(++i));  // target register
                        if (not is_register_set_name(input_tokens.at(i + 1))) {
                            tokens.emplace_back(input_tokens.at(i).line(), input_tokens.at(i).character(),
                                                "current");
                        }
                        if (input_tokens.at(i + 1) == "\n") {
                            tokens.emplace_back(input_tokens.at(i).line(), input_tokens.at(i).character(),
                                                "\"\"");
                        }
                        continue;
                    } else if (token == "text") {
                        tokens.push_back(token);                 // mnemonic
                        tokens.push_back(input_tokens.at(++i));  // target register
                        if (not is_register_set_name(input_tokens.at(i + 1))) {
                            tokens.emplace_back(input_tokens.at(i).line(), input_tokens.at(i).character(),
                                                "current");
                        }
                        if (input_tokens.at(i + 1) == "\n") {
                            tokens.emplace_back(input_tokens.at(i).line(), input_tokens.at(i).character(),
                                                "\"\"");
                            continue;
                        }
                        if (is_register_index(input_tokens.at(i + 1))) {
                            /*
                             *  This form of the "text" instruction is used to obtain text representations of
                             * Viua values.
                             *  Its syntax is:
                             *
                             *          text {output:r-operand} {input:r-operand}
                             *
                             *  instead of:
                             *
                             *          text {output:r-operand} "{text literal}"
                             */
                            tokens.push_back(input_tokens.at(++i));
                            if (not is_register_set_name(input_tokens.at(i + 1))) {
                                tokens.emplace_back(tokens.back().line(), tokens.back().character(),
                                                    "current");
                            }
                            continue;
                        }
                    } else if (token == "texteq" or token == "atomeq") {
                        tokens.push_back(token);  // mnemonic

                        tokens.push_back(input_tokens.at(++i));  // target register
                        if (not is_register_set_name(input_tokens.at(i + 1))) {
                            tokens.emplace_back(tokens.back().line(), tokens.back().character(), "current");
                        } else {
                            tokens.push_back(input_tokens.at(++i));
                        }

                        tokens.push_back(input_tokens.at(++i));  // lhs register
                        if (not is_register_set_name(input_tokens.at(i + 1))) {
                            tokens.emplace_back(tokens.back().line(), tokens.back().character(), "current");
                        } else {
                            tokens.push_back(input_tokens.at(++i));
                        }

                        tokens.push_back(input_tokens.at(++i));  // rhs register
                        if (not is_register_set_name(input_tokens.at(i + 1))) {
                            tokens.emplace_back(tokens.back().line(), tokens.back().character(), "current");
                        } else {
                            tokens.push_back(input_tokens.at(++i));
                        }
                    } else if (token == "atom") {
                        tokens.push_back(token);                 // mnemonic
                        tokens.push_back(input_tokens.at(++i));  // target register
                        if (not is_register_set_name(input_tokens.at(i + 1))) {
                            tokens.emplace_back(input_tokens.at(i).line(), input_tokens.at(i).character(),
                                                "current");
                        }
                        continue;
                    } else if (token == "itof" or token == "ftoi" or token == "stoi" or token == "stof") {
                        tokens.push_back(token);  // mnemonic

                        tokens.push_back(input_tokens.at(++i));  // target register
                        // save target register index because we may need to insert it later
                        auto target_index = tokens.back();

                        if (not is_register_set_name(input_tokens.at(i + 1))) {
                            tokens.emplace_back(input_tokens.at(i).line(), input_tokens.at(i).character(),
                                                "current");
                        } else {
                            tokens.push_back(input_tokens.at(++i));
                        }

                        // save target register set because we may need to insert it later
                        auto target_rs = tokens.back();

                        // source register
                        if (input_tokens.at(i + 1).str() == "\n") {
                            // copy target register index
                            tokens.emplace_back(input_tokens.at(i).line(), input_tokens.at(i).character(),
                                                target_index);
                            // copy target register set
                            tokens.emplace_back(input_tokens.at(i).line(), input_tokens.at(i).character(),
                                                target_rs);
                        } else {
                            tokens.push_back(input_tokens.at(++i));
                            if (not is_register_set_name(input_tokens.at(i + 1))) {
                                tokens.emplace_back(input_tokens.at(i).line(), input_tokens.at(i).character(),
                                                    target_rs);
                            }
                        }
                        continue;
                    } else if (token == "if") {
                        tokens.push_back(token);  // mnemonic
                        if (input_tokens.at(i + 1) == "\n") {
                            throw viua::cg::lex::InvalidSyntax(token, "branch without operands");
                        }

                        tokens.push_back(input_tokens.at(++i));  // checked register
                        if (not is_register_set_name(input_tokens.at(i + 1))) {
                            tokens.emplace_back(tokens.back().line(), tokens.back().character(), "current");
                        } else {
                            tokens.push_back(input_tokens.at(++i));
                        }

                        if (input_tokens.at(i + 1) == "\n") {
                            throw viua::cg::lex::InvalidSyntax(token, "branch without a target");
                        }

                        tokens.push_back(input_tokens.at(++i));  // target if true branch
                        if (input_tokens.at(i + 1) == "\n") {
                            tokens.emplace_back(input_tokens.at(i).line(), input_tokens.at(i).character(),
                                                "+1");
                        }
                        continue;
                    } else if (token == "not") {
                        tokens.push_back(token);  // mnemonic

                        tokens.push_back(input_tokens.at(++i));  // target register
                        string target_register_set = "current";
                        if (not is_register_set_name(input_tokens.at(i + 1))) {
                            tokens.emplace_back(tokens.back().line(), tokens.back().character(),
                                                target_register_set);
                        } else {
                            tokens.push_back(input_tokens.at(++i));
                            target_register_set = tokens.back();
                        }

                        if (input_tokens.at(i + 1) == "\n") {
                            tokens.emplace_back(input_tokens.at(i).line(), input_tokens.at(i).character(),
                                                input_tokens.at(i).str());
                            tokens.emplace_back(tokens.back().line(), tokens.back().character(),
                                                target_register_set);
                            continue;
                        }

                        tokens.push_back(input_tokens.at(++i));
                        if (not is_register_set_name(input_tokens.at(i + 1))) {
                            tokens.emplace_back(tokens.back().line(), tokens.back().character(),
                                                target_register_set);
                        } else {
                            tokens.push_back(input_tokens.at(++i));
                        }
                    } else if (token == "move" or token == "copy" or token == "swap" or token == "ptr" or
                               token == "isnull" or token == "send" or token == "textlength" or
                               token == "structkeys" or token == "bits" or token == "bitset" or
                               token == "bitat") {
                        tokens.push_back(token);  // mnemonic

                        if (input_tokens.at(i + 1) == "[[") {
                            do {
                                tokens.push_back(input_tokens.at(++i));
                            } while (input_tokens.at(i) != "]]");
                        }

                        tokens.push_back(input_tokens.at(++i));  // target register
                        string target_register_set = "current";
                        if (not is_register_set_name(input_tokens.at(i + 1))) {
                            tokens.emplace_back(tokens.back().line(), tokens.back().character(),
                                                target_register_set);
                        } else {
                            tokens.push_back(input_tokens.at(++i));
                            target_register_set = tokens.back();
                        }

                        if (input_tokens.at(i + 1) == "\n") {
                            throw InvalidSyntax{input_tokens.at(i + 1), "missing second operand"}.add(token);
                        }
                        tokens.push_back(input_tokens.at(++i));
                        if (not is_register_set_name(input_tokens.at(i + 1))) {
                            tokens.emplace_back(tokens.back().line(), tokens.back().character(),
                                                target_register_set);
                        } else {
                            tokens.push_back(input_tokens.at(++i));
                        }
                    } else if (token == "class" or token == "derive" or token == "attach" or
                               token == "register" or token == "new") {
                        tokens.push_back(token);                 // mnemonic
                        tokens.push_back(input_tokens.at(++i));  // target register
                        if (not is_register_set_name(input_tokens.at(i + 1))) {
                            tokens.emplace_back(tokens.back().line(), tokens.back().character(), "current");
                            tokens.back().original(input_tokens.at(i));
                        }
                    } else if (token == "izero" or token == "print" or token == "argc" or token == "echo" or
                               token == "delete" or token == "draw" or token == "throw" or token == "iinc" or
                               token == "idec" or token == "self" or token == "struct") {
                        tokens.push_back(token);                 // mnemonic
                        tokens.push_back(input_tokens.at(++i));  // target register
                        if (input_tokens.at(i + 1) == "\n") {
                            tokens.emplace_back(input_tokens.at(i + 1).line(),
                                                input_tokens.at(i + 1).character(), "current");
                            tokens.back().original(input_tokens.at(i + 1));
                        }
                        continue;
                    } else {
                        tokens.push_back(token);
                    }
                }

                return tokens;
            }
            auto normalise(vector<Token> input_tokens) -> vector<Token> {
                vector<Token> tokens;

                const auto limit = input_tokens.size();
                for (decltype(input_tokens)::size_type i = 0; i < limit; ++i) {
                    Token token = input_tokens.at(i);

                    /*
                     * Leading token is always a mnemonic or a directive.
                     *
                     * FIXME This is not *always* a leading token because there are "holes" in normalise
                     * function: instructions or directives which either do not need, or do not have a special
                     * treatment implemented.
                     */
                    tokens.push_back(token);

                    if (token == "call" or token == "process" or token == "msg") {
                        if (is_register_index(input_tokens.at(i + 1)) or (input_tokens.at(i + 1) == "void")) {
                            tokens.push_back(input_tokens.at(++i));
                        } else {
                            tokens.emplace_back(tokens.back().line(), tokens.back().character(), "void");
                        }
                        if (is_register_index(tokens.back())) {
                            if (is_register_set_name(input_tokens.at(i + 1))) {
                                tokens.push_back(input_tokens.at(++i));
                            } else {
                                tokens.emplace_back(tokens.back().line(), tokens.back().character(),
                                                    "current");
                            }
                        }

                        tokens.push_back(input_tokens.at(++i));
                        if (is_register_index(tokens.back())) {
                            if (is_register_set_name(input_tokens.at(i + 1))) {
                                tokens.push_back(input_tokens.at(++i));
                            } else {
                                tokens.emplace_back(tokens.back().line(), tokens.back().character(),
                                                    "current");
                            }
                        }

                        tokens.push_back(input_tokens.at(++i));
                    } else if (token == "tailcall" or token == "defer") {
                        tokens.push_back(input_tokens.at(++i));
                        if (is_register_index(tokens.back())) {
                            if (is_register_set_name(input_tokens.at(i + 1))) {
                                tokens.push_back(input_tokens.at(++i));
                            } else {
                                tokens.emplace_back(tokens.back().line(), tokens.back().character(),
                                                    "current");
                            }
                        }

                        tokens.push_back(input_tokens.at(++i));
                    } else if (token == "frame") {
                        if ((not str::isnum(input_tokens.at(i + 1).str(), false)) and
                            input_tokens.at(i + 1).str() == "\n") {
                            tokens.emplace_back(input_tokens.at(i + 1).line(),
                                                input_tokens.at(i + 1).character(), "%0");
                            tokens.emplace_back(input_tokens.at(i + 1).line(),
                                                input_tokens.at(i + 1).character(), "%16");
                            continue;
                        }

                        tokens.push_back(input_tokens.at(++i));
                        if ((not str::isnum(input_tokens.at(i + 1).str(), false)) and
                            input_tokens.at(i + 1).str() == "\n") {
                            tokens.emplace_back(input_tokens.at(i + 1).line(),
                                                input_tokens.at(i + 1).character(), "%16");
                        }
                    } else if (token == "param" or token == "pamv") {
                        tokens.push_back(input_tokens.at(++i));  // target register

                        tokens.push_back(input_tokens.at(++i));  // source register
                        if (not is_register_set_name(input_tokens.at(i + 1))) {
                            tokens.emplace_back(tokens.back().line(), tokens.back().character(), "current");
                        } else {
                            tokens.push_back(input_tokens.at(++i));
                        }
                    } else if (token == "arg") {
                        tokens.push_back(input_tokens.at(++i));  // target register
                        if (tokens.back() != "void") {
                            if (not is_register_set_name(input_tokens.at(i + 1))) {
                                tokens.emplace_back(tokens.back().line(), tokens.back().character(),
                                                    "current");
                            } else {
                                tokens.push_back(input_tokens.at(++i));
                            }
                        }

                        tokens.push_back(input_tokens.at(++i));
                    } else if (token == "vector") {
                        tokens.push_back(input_tokens.at(++i));

                        string target_register_index = tokens.back();
                        string target_register_set = "current";
                        if (not is_register_set_name(input_tokens.at(i + 1))) {
                            tokens.emplace_back(tokens.back().line(), tokens.back().character(),
                                                target_register_set);
                            tokens.back().original(target_register_index);
                        } else {
                            tokens.push_back(input_tokens.at(++i));
                            target_register_set = tokens.back();
                        }

                        if (input_tokens.at(i + 1) == "\n") {
                            tokens.emplace_back(tokens.back().line(), tokens.back().character(), "%0");
                            tokens.back().original("\n");

                            tokens.emplace_back(tokens.back().line(), tokens.back().character(),
                                                target_register_set);
                            tokens.back().original("\n");

                            tokens.emplace_back(tokens.back().line(), tokens.back().character(), "%0");
                            tokens.back().original("\n");
                            continue;
                        }

                        // pack start register
                        tokens.push_back(input_tokens.at(++i));
                        if (not is_register_set_name(input_tokens.at(i + 1))) {
                            tokens.emplace_back(tokens.back().line(), tokens.back().character(),
                                                target_register_set);
                            tokens.back().original("\n");
                        } else {
                            tokens.push_back(input_tokens.at(++i));
                        }

                        if ((not str::isnum(input_tokens.at(i + 1).str(), false)) and
                            input_tokens.at(i + 1).str() == "\n") {
                            tokens.emplace_back(input_tokens.at(i + 1).line(),
                                                input_tokens.at(i + 1).character(),
                                                "%0");  // number of registers to pack
                            tokens.back().original("\n");
                        }
                    } else if (token == "vpop") {
                        tokens.push_back(input_tokens.at(++i));
                        string target_register_set = "current";
                        if (tokens.back().str() != "void") {
                            if (not is_register_set_name(input_tokens.at(i + 1))) {
                                tokens.emplace_back(tokens.back().line(), tokens.back().character(),
                                                    target_register_set);
                            } else {
                                tokens.push_back(input_tokens.at(++i));
                                target_register_set = tokens.back().str();
                            }
                        }

                        tokens.push_back(input_tokens.at(++i));
                        if (not is_register_set_name(input_tokens.at(i + 1))) {
                            tokens.emplace_back(tokens.back().line(), tokens.back().character(), "current");
                        } else {
                            tokens.push_back(input_tokens.at(++i));
                        }

                        if (input_tokens.at(i + 1) == "\n") {
                            tokens.emplace_back(input_tokens.at(i + 1).line(),
                                                input_tokens.at(i + 1).character(), "void");
                        } else {
                            tokens.push_back(input_tokens.at(++i));
                            if (not is_register_set_name(input_tokens.at(i + 1))) {
                                tokens.emplace_back(tokens.back().line(), tokens.back().character(),
                                                    target_register_set);
                            } else {
                                tokens.push_back(input_tokens.at(++i));
                            }
                        }
                    } else if (token == "vat") {
                        tokens.push_back(input_tokens.at(++i));
                        string target_register_set = "current";
                        if (not is_register_set_name(input_tokens.at(i + 1))) {
                            tokens.emplace_back(tokens.back().line(), tokens.back().character(), "current");
                        } else {
                            tokens.push_back(input_tokens.at(++i));
                            target_register_set = tokens.back().str();
                        }

                        tokens.push_back(input_tokens.at(++i));
                        if (not is_register_set_name(input_tokens.at(i + 1))) {
                            tokens.emplace_back(tokens.back().line(), tokens.back().character(), "current");
                        } else {
                            tokens.push_back(input_tokens.at(++i));
                        }

                        tokens.push_back(input_tokens.at(++i));
                        if (not is_register_set_name(input_tokens.at(i + 1))) {
                            tokens.emplace_back(tokens.back().line(), tokens.back().character(),
                                                target_register_set);
                        } else {
                            tokens.push_back(input_tokens.at(++i));
                        }
                    } else if (token == "vlen") {
                        tokens.push_back(input_tokens.at(++i));
                        string target_register_set = "current";
                        if (not is_register_set_name(input_tokens.at(i + 1))) {
                            tokens.emplace_back(tokens.back().line(), tokens.back().character(),
                                                target_register_set);
                        } else {
                            tokens.push_back(input_tokens.at(++i));
                            target_register_set = tokens.back();
                        }

                        tokens.push_back(input_tokens.at(++i));
                        if (not is_register_set_name(input_tokens.at(i + 1))) {
                            tokens.emplace_back(tokens.back().line(), tokens.back().character(),
                                                target_register_set);
                        } else {
                            tokens.push_back(input_tokens.at(++i));
                        }
                    } else if (token == "vinsert") {
                        tokens.push_back(input_tokens.at(++i));
                        if (not is_register_set_name(input_tokens.at(i + 1))) {
                            tokens.emplace_back(tokens.back().line(), tokens.back().character(), "current");
                        } else {
                            tokens.push_back(input_tokens.at(++i));
                        }

                        tokens.push_back(input_tokens.at(++i));
                        if (not is_register_set_name(input_tokens.at(i + 1))) {
                            tokens.emplace_back(tokens.back().line(), tokens.back().character(), "current");
                        } else {
                            tokens.push_back(input_tokens.at(++i));
                        }

                        if (input_tokens.at(i + 1).str() == "\n") {
                            tokens.emplace_back(tokens.back().line(), tokens.back().character(), "%0");
                        }
                    } else if (token == "vpush") {
                        tokens.push_back(input_tokens.at(++i));
                        if (not is_register_set_name(input_tokens.at(i + 1))) {
                            tokens.emplace_back(tokens.back().line(), tokens.back().character(), "current");
                        } else {
                            tokens.push_back(input_tokens.at(++i));
                        }

                        tokens.push_back(input_tokens.at(++i));
                        if (not is_register_set_name(input_tokens.at(i + 1))) {
                            tokens.emplace_back(tokens.back().line(), tokens.back().character(), "current");
                        } else {
                            tokens.push_back(input_tokens.at(++i));
                        }
                    } else if (token == "insert" or token == "structinsert") {
                        tokens.push_back(input_tokens.at(++i));  // target register
                        if (not is_register_set_name(input_tokens.at(i + 1))) {
                            tokens.emplace_back(tokens.back().line(), tokens.back().character(), "current");
                        } else {
                            tokens.push_back(input_tokens.at(++i));
                        }

                        tokens.push_back(input_tokens.at(++i));  // source register
                        if (not is_register_set_name(input_tokens.at(i + 1))) {
                            tokens.emplace_back(tokens.back().line(), tokens.back().character(), "current");
                        } else {
                            tokens.push_back(input_tokens.at(++i));
                        }

                        tokens.push_back(input_tokens.at(++i));  // key register
                        if (not is_register_set_name(input_tokens.at(i + 1))) {
                            tokens.emplace_back(tokens.back().line(), tokens.back().character(), "current");
                        } else {
                            tokens.push_back(input_tokens.at(++i));
                        }
                    } else if (token == "remove" or token == "structremove") {
                        tokens.push_back(input_tokens.at(++i));  // target register
                        if (tokens.back() != "void") {
                            if (not is_register_set_name(input_tokens.at(i + 1))) {
                                tokens.emplace_back(tokens.back().line(), tokens.back().character(),
                                                    "current");
                            } else {
                                tokens.push_back(input_tokens.at(++i));
                            }
                        }

                        tokens.push_back(input_tokens.at(++i));  // source register
                        if (not is_register_set_name(input_tokens.at(i + 1))) {
                            tokens.emplace_back(tokens.back().line(), tokens.back().character(), "current");
                        } else {
                            tokens.push_back(input_tokens.at(++i));
                        }

                        tokens.push_back(input_tokens.at(++i));  // key register
                        if (not is_register_set_name(input_tokens.at(i + 1))) {
                            tokens.emplace_back(tokens.back().line(), tokens.back().character(), "current");
                        } else {
                            tokens.push_back(input_tokens.at(++i));
                        }
                    } else if (token == "join") {
                        tokens.push_back(input_tokens.at(++i));
                        if (tokens.back() != "void") {
                            if (is_register_set_name(input_tokens.at(i + 1))) {
                                tokens.push_back(input_tokens.at(++i));
                            } else {
                                tokens.emplace_back(tokens.back().line(), tokens.back().character(),
                                                    "current");
                            }
                        }

                        tokens.push_back(input_tokens.at(++i));
                        if (is_register_set_name(input_tokens.at(i + 1))) {
                            tokens.push_back(input_tokens.at(++i));
                        } else {
                            tokens.emplace_back(tokens.back().line(), tokens.back().character(), "current");
                        }

                        if (input_tokens.at(i + 1).str() == "\n") {
                            tokens.emplace_back(input_tokens.at(i + 1).line(),
                                                input_tokens.at(i + 1).character(), "infinity");
                        }
                    } else if (token == "receive") {
                        tokens.push_back(input_tokens.at(++i));

                        if (tokens.back() != "void") {
                            if (is_register_set_name(input_tokens.at(i + 1))) {
                                tokens.push_back(input_tokens.at(++i));
                            } else {
                                tokens.emplace_back(tokens.back().line(), tokens.back().character(),
                                                    "current");
                            }
                        }

                        if (input_tokens.at(i + 1).str() == "\n") {
                            tokens.emplace_back(input_tokens.at(i + 1).line(),
                                                input_tokens.at(i + 1).character(),
                                                "infinity");  // number of registers to pack
                        }
                    } else if (token == "add" or token == "sub" or token == "mul" or token == "div" or
                               token == "lt" or token == "lte" or token == "gt" or token == "gte" or
<<<<<<< HEAD
                               token == "eq" or token == "wrapadd" or token == "wrapmul") {
                        tokens.push_back(token);  // mnemonic

=======
                               token == "eq") {
>>>>>>> 65f475be
                        tokens.push_back(input_tokens.at(++i));  // target register
                        string target_register_index = tokens.back();
                        string target_register_set = "current";
                        if (not is_register_set_name(input_tokens.at(i + 1))) {
                            tokens.emplace_back(tokens.back().line(), tokens.back().character(),
                                                target_register_set);
                        } else {
                            tokens.push_back(input_tokens.at(++i));
                            target_register_set = tokens.back();
                        }

                        // lhs register
                        tokens.push_back(input_tokens.at(++i));
                        if (not is_register_set_name(input_tokens.at(i + 1))) {
                            tokens.emplace_back(tokens.back().line(), tokens.back().character(),
                                                target_register_set);
                        } else {
                            tokens.push_back(input_tokens.at(++i));
                        }

                        if (input_tokens.at(i + 1) == "\n") {
                            auto popped_target_rs = tokens.back();
                            tokens.pop_back();
                            auto popped_target_ri = tokens.back();
                            tokens.pop_back();

                            tokens.emplace_back(tokens.back().line(), tokens.back().character(),
                                                target_register_index);
                            tokens.emplace_back(tokens.back().line(), tokens.back().character(),
                                                target_register_set);

                            tokens.push_back(popped_target_ri);
                            tokens.push_back(popped_target_rs);
                            continue;
                        }

                        // rhs register
                        tokens.push_back(input_tokens.at(++i));
                        if (not is_register_set_name(input_tokens.at(i + 1))) {
                            tokens.emplace_back(tokens.back().line(), tokens.back().character(),
                                                target_register_set);
                        } else {
                            tokens.push_back(input_tokens.at(++i));
                        }
                    } else if (token == "and" or token == "or") {
                        // target operand
                        tokens.push_back(input_tokens.at(++i));
                        if (is_register_set_name(input_tokens.at(i + 1))) {
                            tokens.push_back(input_tokens.at(++i));
                        } else {
                            tokens.emplace_back(tokens.back().line(), tokens.back().character(), "current");
                        }

                        // lhs operand
                        tokens.push_back(input_tokens.at(++i));
                        if (is_register_set_name(input_tokens.at(i + 1))) {
                            tokens.push_back(input_tokens.at(++i));
                        } else {
                            tokens.emplace_back(tokens.back().line(), tokens.back().character(), "current");
                        }

                        // rhs operand
                        tokens.push_back(input_tokens.at(++i));
                        if (is_register_set_name(input_tokens.at(i + 1))) {
                            tokens.push_back(input_tokens.at(++i));
                        } else {
                            tokens.emplace_back(tokens.back().line(), tokens.back().character(), "current");
                        }
                    } else if (token == "capture" or token == "capturecopy" or token == "capturemove") {
                        tokens.push_back(input_tokens.at(++i));  // target register
                        if (not is_register_set_name(input_tokens.at(i + 1))) {
                            tokens.emplace_back(tokens.back().line(), tokens.back().character(), "current");
                        } else {
                            tokens.push_back(input_tokens.at(++i));
                        }

                        tokens.push_back(input_tokens.at(++i));  // source register

                        if (input_tokens.at(i + 1).str() == "\n") {
                            // if only two operands are given, double source register
                            // this will expand the following instruction:
                            //
                            //      opcode T S
                            // to:
                            //
                            //      opcode T S S
                            //
                            tokens.emplace_back(tokens.back().line(), tokens.back().character(),
                                                tokens.back().str());
                            tokens.emplace_back(tokens.back().line(), tokens.back().character(), "current");
                            continue;
                        } else {
                            tokens.push_back(input_tokens.at(++i));  // source register
                        }
                        if (not is_register_set_name(input_tokens.at(i + 1))) {
                            tokens.emplace_back(tokens.back().line(), tokens.back().character(), "current");
                        } else {
                            tokens.push_back(input_tokens.at(++i));
                        }
                    } else if (token == "closure" or token == "function") {
                        tokens.push_back(input_tokens.at(++i));  // target register
                        if (not is_register_set_name(input_tokens.at(i + 1))) {
                            tokens.emplace_back(input_tokens.at(i).line(), input_tokens.at(i).character(),
                                                "current");
                        }
                    } else if (token == "integer") {
                        tokens.push_back(input_tokens.at(++i));  // target register
                        if (not is_register_set_name(input_tokens.at(i + 1))) {
                            tokens.emplace_back(input_tokens.at(i).line(), input_tokens.at(i).character(),
                                                "current");
                        }
                        if (input_tokens.at(i + 1) == "\n") {
                            tokens.emplace_back(input_tokens.at(i).line(), input_tokens.at(i).character(),
                                                "0");
                        }
                        continue;
                    } else if (token == "float") {
                        tokens.push_back(input_tokens.at(++i));  // target register
                        if (not is_register_set_name(input_tokens.at(i + 1))) {
                            tokens.emplace_back(input_tokens.at(i).line(), input_tokens.at(i).character(),
                                                "current");
                        }
                        if (input_tokens.at(i + 1) == "\n") {
                            tokens.emplace_back(input_tokens.at(i).line(), input_tokens.at(i).character(),
                                                "0.0");
                        }
                        continue;
                    } else if (token == "string") {
                        tokens.push_back(input_tokens.at(++i));  // target register
                        if (not is_register_set_name(input_tokens.at(i + 1))) {
                            tokens.emplace_back(input_tokens.at(i).line(), input_tokens.at(i).character(),
                                                "current");
                        }
                        if (input_tokens.at(i + 1) == "\n") {
                            tokens.emplace_back(input_tokens.at(i).line(), input_tokens.at(i).character(),
                                                "\"\"");
                        }
                        continue;
                    } else if (token == "text") {
                        tokens.push_back(input_tokens.at(++i));  // target register
                        if (not is_register_set_name(input_tokens.at(i + 1))) {
                            tokens.emplace_back(input_tokens.at(i).line(), input_tokens.at(i).character(),
                                                "current");
                        }
                        if (input_tokens.at(i + 1) == "\n") {
                            tokens.emplace_back(input_tokens.at(i).line(), input_tokens.at(i).character(),
                                                "\"\"");
                            continue;
                        }
                        if (is_register_index(input_tokens.at(i + 1))) {
                            /*
                             *  This form of the "text" instruction is used to obtain text representations of
                             * Viua values.
                             *  Its syntax is:
                             *
                             *          text {output:r-operand} {input:r-operand}
                             *
                             *  instead of:
                             *
                             *          text {output:r-operand} "{text literal}"
                             */
                            tokens.push_back(input_tokens.at(++i));
                            if (not is_register_set_name(input_tokens.at(i + 1))) {
                                tokens.emplace_back(tokens.back().line(), tokens.back().character(),
                                                    "current");
                            }
                            continue;
                        }
                    } else if (token == "texteq" or token == "atomeq") {
                        tokens.push_back(input_tokens.at(++i));  // target register
                        if (not is_register_set_name(input_tokens.at(i + 1))) {
                            tokens.emplace_back(tokens.back().line(), tokens.back().character(), "current");
                        } else {
                            tokens.push_back(input_tokens.at(++i));
                        }

                        tokens.push_back(input_tokens.at(++i));  // lhs register
                        if (not is_register_set_name(input_tokens.at(i + 1))) {
                            tokens.emplace_back(tokens.back().line(), tokens.back().character(), "current");
                        } else {
                            tokens.push_back(input_tokens.at(++i));
                        }

                        tokens.push_back(input_tokens.at(++i));  // rhs register
                        if (not is_register_set_name(input_tokens.at(i + 1))) {
                            tokens.emplace_back(tokens.back().line(), tokens.back().character(), "current");
                        } else {
                            tokens.push_back(input_tokens.at(++i));
                        }
                    } else if (token == "atom") {
                        tokens.push_back(input_tokens.at(++i));  // target register
                        if (not is_register_set_name(input_tokens.at(i + 1))) {
                            tokens.emplace_back(input_tokens.at(i).line(), input_tokens.at(i).character(),
                                                "current");
                        }
                        continue;
                    } else if (token == "itof" or token == "ftoi" or token == "stoi" or token == "stof") {
                        tokens.push_back(input_tokens.at(++i));  // target register
                        // save target register index because we may need to insert it later
                        auto target_index = tokens.back();

                        if (not is_register_set_name(input_tokens.at(i + 1))) {
                            tokens.emplace_back(input_tokens.at(i).line(), input_tokens.at(i).character(),
                                                "current");
                        } else {
                            tokens.push_back(input_tokens.at(++i));
                        }

                        // save target register set because we may need to insert it later
                        auto target_rs = tokens.back();

                        // source register
                        if (input_tokens.at(i + 1).str() == "\n") {
                            // copy target register index
                            tokens.emplace_back(input_tokens.at(i).line(), input_tokens.at(i).character(),
                                                target_index);
                            // copy target register set
                            tokens.emplace_back(input_tokens.at(i).line(), input_tokens.at(i).character(),
                                                target_rs);
                        } else {
                            tokens.push_back(input_tokens.at(++i));
                            if (not is_register_set_name(input_tokens.at(i + 1))) {
                                tokens.emplace_back(input_tokens.at(i).line(), input_tokens.at(i).character(),
                                                    target_rs);
                            }
                        }
                        continue;
                    } else if (token == "if") {
                        if (input_tokens.at(i + 1) == "\n") {
                            throw viua::cg::lex::InvalidSyntax(token, "branch without operands");
                        }

                        tokens.push_back(input_tokens.at(++i));  // checked register
                        if (not is_register_set_name(input_tokens.at(i + 1))) {
                            tokens.emplace_back(tokens.back().line(), tokens.back().character(), "current");
                        } else {
                            tokens.push_back(input_tokens.at(++i));
                        }

                        if (input_tokens.at(i + 1) == "\n") {
                            throw viua::cg::lex::InvalidSyntax(token, "branch without a target");
                        }

                        tokens.push_back(input_tokens.at(++i));  // target if true branch
                        if (input_tokens.at(i + 1) == "\n") {
                            tokens.emplace_back(input_tokens.at(i).line(), input_tokens.at(i).character(),
                                                "+1");
                        }
                        continue;
                    } else if (token == "not") {
                        tokens.push_back(input_tokens.at(++i));  // target register
                        string target_register_set = "current";
                        if (not is_register_set_name(input_tokens.at(i + 1))) {
                            tokens.emplace_back(tokens.back().line(), tokens.back().character(),
                                                target_register_set);
                        } else {
                            tokens.push_back(input_tokens.at(++i));
                            target_register_set = tokens.back();
                        }

                        if (input_tokens.at(i + 1) == "\n") {
                            tokens.emplace_back(input_tokens.at(i).line(), input_tokens.at(i).character(),
                                                input_tokens.at(i).str());
                            tokens.emplace_back(tokens.back().line(), tokens.back().character(),
                                                target_register_set);
                            continue;
                        }

                        tokens.push_back(input_tokens.at(++i));
                        if (not is_register_set_name(input_tokens.at(i + 1))) {
                            tokens.emplace_back(tokens.back().line(), tokens.back().character(),
                                                target_register_set);
                        } else {
                            tokens.push_back(input_tokens.at(++i));
                        }
                    } else if (token == "move" or token == "copy" or token == "swap" or token == "ptr" or
                               token == "isnull" or token == "send" or token == "textlength" or
                               token == "structkeys" or token == "bitset" or token == "bitat") {
                        if (input_tokens.at(i + 1) == "[[") {  // FIXME attributes
                            do {
                                tokens.push_back(input_tokens.at(++i));
                            } while (input_tokens.at(i) != "]]");
                        }

                        tokens.push_back(input_tokens.at(++i));  // target register
                        string target_register_set = "current";
                        if (not is_register_set_name(input_tokens.at(i + 1))) {
                            tokens.emplace_back(tokens.back().line(), tokens.back().character(),
                                                target_register_set);
                        } else {
                            tokens.push_back(input_tokens.at(++i));
                            target_register_set = tokens.back();
                        }

                        tokens.push_back(input_tokens.at(++i));
                        if (not is_register_set_name(input_tokens.at(i + 1))) {
                            tokens.emplace_back(tokens.back().line(), tokens.back().character(),
                                                target_register_set);
                        } else {
                            tokens.push_back(input_tokens.at(++i));
                        }
                    } else if (token == "bits") {
                        tokens.push_back(input_tokens.at(++i));  // target register
                        string target_register_set = "current";
                        if (not is_register_set_name(input_tokens.at(i + 1))) {
                            tokens.emplace_back(tokens.back().line(), tokens.back().character(),
                                                target_register_set);
                        } else {
                            tokens.push_back(input_tokens.at(++i));
                            target_register_set = tokens.back();
                        }

                        tokens.push_back(input_tokens.at(++i));
                        if (str::is_binary_literal(tokens.back())) {
                            continue;
                        }
                        if (not is_register_set_name(input_tokens.at(i + 1))) {
                            tokens.emplace_back(tokens.back().line(), tokens.back().character(),
                                                target_register_set);
                        } else {
                            tokens.push_back(input_tokens.at(++i));
                        }
                    } else if (token == "class" or token == "derive" or token == "attach" or
                               token == "register" or token == "new") {
                        tokens.push_back(input_tokens.at(++i));  // target register
                        if (not is_register_set_name(input_tokens.at(i + 1))) {
                            tokens.emplace_back(tokens.back().line(), tokens.back().character(), "current");
                            tokens.back().original(input_tokens.at(i));
                        }
                    } else if (token == "izero" or token == "print" or token == "argc" or token == "echo" or
                               token == "delete" or token == "draw" or token == "throw" or token == "iinc" or
<<<<<<< HEAD
                               token == "idec" or token == "self" or token == "struct" or
                               token == "wrapincrement" or token == "wrapdecrement") {
                        tokens.push_back(token);                 // mnemonic
=======
                               token == "idec" or token == "self" or token == "struct") {
>>>>>>> 65f475be
                        tokens.push_back(input_tokens.at(++i));  // target register
                        if (input_tokens.at(i + 1) == "\n") {
                            tokens.emplace_back(input_tokens.at(i + 1).line(),
                                                input_tokens.at(i + 1).character(), "current");
                            tokens.back().original(input_tokens.at(i + 1));
                        }
                        continue;
                    } else if (token == ".function:" or token == ".closure:" or token == ".block:") {
                        if (input_tokens.at(i + 1) != "[[") {
                            tokens.emplace_back(tokens.back().line(), tokens.back().character(), "[[");
                            tokens.back().original(input_tokens.at(i));
                            tokens.emplace_back(tokens.back().line(), tokens.back().character(), "]]");
                            tokens.back().original(input_tokens.at(i));
                        }
                        continue;
                    } else {
                        // do nothing
                    }
                }

                return tokens;
            }

            string join_tokens(const vector<Token> tokens, const decltype(tokens)::size_type from,
                               const decltype(from) to) {
                ostringstream joined;

                for (auto i = from; i < tokens.size() and i < to; ++i) {
                    joined << tokens.at(i).str();
                }

                return joined.str();
            }

            vector<Token> remove_spaces(vector<Token> input_tokens) {
                vector<Token> tokens;

                string space(" ");
                for (auto t : input_tokens) {
                    if (t.str() != space) {
                        tokens.push_back(t);
                    }
                }

                return tokens;
            }

            vector<Token> remove_comments(vector<Token> input_tokens) {
                vector<Token> tokens;

                const auto limit = input_tokens.size();
                for (decltype(input_tokens)::size_type i = 0; i < limit; ++i) {
                    Token token = input_tokens.at(i);
                    if (token.str() == ";") {
                        // FIXME this is ugly as hell
                        do {
                            ++i;
                        } while (i < limit and input_tokens.at(i).str() != "\n");
                        if (i < limit) {
                            tokens.push_back(input_tokens.at(i));
                        }
                    } else if (i + 2 < limit and adjacent(token, input_tokens.at(i + 1)) and
                               token.str() == "-" and input_tokens.at(i + 1).str() == "-") {
                        // FIXME this is ugly as hell
                        do {
                            ++i;
                        } while (i < limit and input_tokens.at(i).str() != "\n");
                        if (i < limit) {
                            tokens.push_back(input_tokens.at(i));
                        }
                    } else {
                        tokens.push_back(token);
                    }
                }

                return tokens;
            }

            vector<Token> reduce_newlines(vector<Token> input_tokens) {
                vector<Token> tokens;

                const auto limit = input_tokens.size();
                decltype(input_tokens)::size_type i = 0;
                while (i < limit and input_tokens.at(i) == "\n") {
                    ++i;
                }
                for (; i < limit; ++i) {
                    Token token = input_tokens.at(i);
                    if (token.str() == "\n") {
                        tokens.push_back(token);
                        while (i < limit and input_tokens.at(i).str() == "\n") {
                            ++i;
                        }
                        --i;
                    } else {
                        tokens.push_back(token);
                    }
                }

                return tokens;
            }

            static auto is_valid_register_id(string s) -> bool { return (str::isnum(s) or str::isid(s)); }
            static bool match(const vector<Token>& tokens,
                              std::remove_reference<decltype(tokens)>::type::size_type i,
                              const vector<string>& sequence) {
                if (i + sequence.size() >= tokens.size()) {
                    return false;
                }

                decltype(i) n = 0;
                while (n < sequence.size()) {
                    // empty string in the sequence means "any token"
                    if ((not sequence.at(n).empty()) and tokens.at(i + n) != sequence.at(n)) {
                        return false;
                    }
                    ++n;
                }

                return true;
            }

            static bool match_adjacent(const vector<Token>& tokens,
                                       std::remove_reference<decltype(tokens)>::type::size_type i,
                                       const vector<string>& sequence) {
                if (i + sequence.size() >= tokens.size()) {
                    return false;
                }

                decltype(i) n = 0;
                while (n < sequence.size()) {
                    // empty string in the sequence means "any token"
                    if ((not sequence.at(n).empty()) and tokens.at(i + n) != sequence.at(n)) {
                        return false;
                    }
                    if (n and not adjacent(tokens.at(i + n - 1), tokens.at(i + n))) {
                        return false;
                    }
                    ++n;
                }

                return true;
            }

            static vector<Token> reduce_token_sequence(vector<Token> input_tokens, vector<string> sequence) {
                decltype(input_tokens) tokens;

                const auto limit = input_tokens.size();
                for (decltype(input_tokens)::size_type i = 0; i < limit; ++i) {
                    const auto t = input_tokens.at(i);
                    if (match_adjacent(input_tokens, i, sequence)) {
                        tokens.emplace_back(t.line(), t.character(),
                                            join_tokens(input_tokens, i, (i + sequence.size())));
                        i += (sequence.size() - 1);
                        continue;
                    }
                    tokens.push_back(t);
                }

                return tokens;
            }

            static vector<Token> reduce_directive(vector<Token> input_tokens, string directive) {
                return reduce_token_sequence(input_tokens, {".", directive, ":"});
            }

            vector<Token> reduce_mark_directive(vector<Token> input_tokens) {
                return reduce_directive(input_tokens, "mark");
            }

            vector<Token> reduce_name_directive(vector<Token> input_tokens) {
                return reduce_directive(input_tokens, "name");
            }

            vector<Token> reduce_info_directive(vector<Token> input_tokens) {
                return reduce_directive(input_tokens, "info");
            }

            vector<Token> reduce_import_directive(vector<Token> input_tokens) {
                return reduce_directive(input_tokens, "import");
            }

            vector<Token> reduce_function_directive(vector<Token> input_tokens) {
                return reduce_directive(input_tokens, "function");
            }

            vector<Token> reduce_closure_directive(vector<Token> input_tokens) {
                return reduce_directive(input_tokens, "closure");
            }

            vector<Token> reduce_end_directive(vector<Token> input_tokens) {
                return reduce_token_sequence(input_tokens, {".", "end"});
            }

            vector<Token> reduce_signature_directive(vector<Token> input_tokens) {
                return reduce_directive(input_tokens, "signature");
            }

            vector<Token> reduce_bsignature_directive(vector<Token> input_tokens) {
                return reduce_directive(input_tokens, "bsignature");
            }

            vector<Token> reduce_iota_directive(vector<Token> input_tokens) {
                return reduce_directive(input_tokens, "iota");
            }

            vector<Token> reduce_block_directive(vector<Token> input_tokens) {
                return reduce_directive(input_tokens, "block");
            }

            vector<Token> reduce_double_colon(vector<Token> input_tokens) {
                return reduce_token_sequence(input_tokens, {":", ":"});
            }

            vector<Token> reduce_left_attribute_bracket(vector<Token> input_tokens) {
                return reduce_token_sequence(input_tokens, {"[", "["});
            }

            vector<Token> reduce_right_attribute_bracket(vector<Token> input_tokens) {
                return reduce_token_sequence(input_tokens, {"]", "]"});
            }

            vector<Token> reduce_function_signatures(vector<Token> input_tokens) {
                decltype(input_tokens) tokens;

                const auto limit = input_tokens.size();
                for (decltype(input_tokens)::size_type i = 0; i < limit; ++i) {
                    const auto t = input_tokens.at(i);
                    if (str::isid(t)) {
                        auto j = i;
                        while (j + 2 < limit and input_tokens.at(j + 1).str() == "::" and
                               str::isid(input_tokens.at(j + 2)) and
                               adjacent(input_tokens.at(j), input_tokens.at(j + 1), input_tokens.at(j + 2))) {
                            ++j;  // swallow "::" token
                            ++j;  // swallow identifier token
                        }
                        if (j + 1 < limit and input_tokens.at(j + 1).str() == "/") {
                            if (j + 2 < limit and str::isnum(input_tokens.at(j + 2).str(), false)) {
                                if (adjacent(input_tokens.at(j), input_tokens.at(j + 1),
                                             input_tokens.at(j + 2))) {
                                    ++j;  // skip "/" token
                                    ++j;  // skip integer encoding arity
                                }
                            } else if (j + 2 < limit and input_tokens.at(j + 2).str() == "\n") {
                                if (adjacent(input_tokens.at(j), input_tokens.at(j + 1))) {
                                    ++j;  // skip "/" token
                                }
                            }
                            if (j < limit and str::isid(input_tokens.at(j)) and
                                adjacent(input_tokens.at(j - 1), input_tokens.at(j))) {
                                ++j;
                            }
                            tokens.emplace_back(t.line(), t.character(), join_tokens(input_tokens, i, j + 1));
                            i = j;
                            continue;
                        }
                    }
                    tokens.push_back(t);
                }

                return tokens;
            }

            vector<Token> reduce_names(vector<Token> input_tokens) {
                decltype(input_tokens) tokens;

                const auto limit = input_tokens.size();
                for (decltype(input_tokens)::size_type i = 0; i < limit; ++i) {
                    const auto t = input_tokens.at(i);
                    if (str::isid(t)) {
                        auto j = i;
                        while (j + 2 < limit and input_tokens.at(j + 1).str() == "::" and
                               str::isid(input_tokens.at(j + 2)) and
                               adjacent(input_tokens.at(j), input_tokens.at(j + 1), input_tokens.at(j + 2))) {
                            ++j;  // swallow "::" token
                            ++j;  // swallow identifier token
                        }
                        if (j + 1 < limit and input_tokens.at(j + 1).str() == "/") {
                            ++j;  // skip "/" token
                            auto next_token = input_tokens.at(j + 1).str();
                            if (j + 1 < limit and
                                (next_token != "\n" and next_token != "^" and next_token != "(" and
                                 next_token != ")" and next_token != "[" and next_token != "]")) {
                                if (adjacent(input_tokens.at(j), input_tokens.at(j + 1))) {
                                    ++j;  // skip next token, append it to name
                                }
                            }
                            tokens.emplace_back(t.line(), t.character(), join_tokens(input_tokens, i, j + 1));
                            i = j;
                            continue;
                        }
                        tokens.emplace_back(t.line(), t.character(), join_tokens(input_tokens, i, j + 1));
                        i = j;
                        continue;
                    }
                    tokens.push_back(t);
                }

                return tokens;
            }

            vector<Token> reduce_offset_jumps(vector<Token> input_tokens) {
                decltype(input_tokens) tokens;

                const auto limit = input_tokens.size();
                for (decltype(input_tokens)::size_type i = 0; i < limit; ++i) {
                    const auto t = input_tokens.at(i);

                    if (i + 1 < limit and (t.str() == "+" or t.str() == "-") and
                        str::isnum(input_tokens.at(i + 1))) {
                        if (adjacent(t, input_tokens.at(i + 1))) {
                            tokens.emplace_back(t.line(), t.character(),
                                                (t.str() + input_tokens.at(i + 1).str()));
                            ++i;
                            continue;
                        }
                    }
                    tokens.push_back(t);
                }

                return tokens;
            }

            vector<Token> reduce_at_prefixed_registers(vector<Token> input_tokens) {
                decltype(input_tokens) tokens;

                const auto limit = input_tokens.size();
                for (decltype(input_tokens)::size_type i = 0; i < limit; ++i) {
                    const auto t = input_tokens.at(i);

                    if (i + 1 < limit and t.str() == "%" and input_tokens.at(i + 1).str() != "\n" and
                        is_valid_register_id(input_tokens.at(i + 1))) {
                        tokens.emplace_back(t.line(), t.character(),
                                            (t.str() + input_tokens.at(i + 1).str()));
                        ++i;
                        continue;
                    } else if (i + 1 < limit and t.str() == "@" and input_tokens.at(i + 1).str() != "\n" and
                               is_valid_register_id(input_tokens.at(i + 1))) {
                        tokens.emplace_back(t.line(), t.character(),
                                            (t.str() + input_tokens.at(i + 1).str()));
                        ++i;
                        continue;
                    } else if (i + 1 < limit and t.str() == "*" and input_tokens.at(i + 1).str() != "\n" and
                               is_valid_register_id(input_tokens.at(i + 1))) {
                        tokens.emplace_back(t.line(), t.character(),
                                            (t.str() + input_tokens.at(i + 1).str()));
                        ++i;
                        continue;
                    }
                    tokens.push_back(t);
                }

                return tokens;
            }

            vector<Token> reduce_floats(vector<Token> input_tokens) {
                decltype(input_tokens) tokens;

                const auto limit = input_tokens.size();
                for (decltype(input_tokens)::size_type i = 0; i < limit; ++i) {
                    const auto t = input_tokens.at(i);
                    if (str::isnum(t) and i < limit - 2 and input_tokens.at(i + 1) == "." and
                        str::isnum(input_tokens.at(i + 2))) {
                        if (adjacent(t, input_tokens.at(i + 1), input_tokens.at(i + 2))) {
                            tokens.emplace_back(t.line(), t.character(), join_tokens(input_tokens, i, i + 3));
                            ++i;  // skip "." token
                            ++i;  // skip second numeric part
                            continue;
                        }
                    }
                    tokens.push_back(t);
                }

                return tokens;
            }

            vector<Token> move_inline_blocks_out(vector<Token> input_tokens) {
                decltype(input_tokens) tokens;
                decltype(tokens) block_tokens, nested_block_tokens;
                string opened_inside;

                bool block_opened = false;
                bool nested_block_opened = false;

                for (decltype(input_tokens)::size_type i = 0; i < input_tokens.size(); ++i) {
                    const auto& token = input_tokens.at(i);

                    if (token == ".block:" or token == ".function:" or token == ".closure:") {
                        if (block_opened and token == ".block:") {
                            nested_block_opened = true;
                        }
                        if (not nested_block_opened) {
                            opened_inside = input_tokens.at(i + 1);
                        }
                        block_opened = true;
                    }

                    if (block_opened) {
                        if (nested_block_opened) {
                            if (nested_block_tokens.size() == 1) {
                                // name is pushed here
                                // must be mangled because we want to allow many functions to have a nested
                                // 'foo' block
                                nested_block_tokens.emplace_back(
                                    token.line(), token.character(),
                                    (opened_inside + "__nested__" + token.str()));
                                nested_block_tokens.back().original(token);
                            } else {
                                nested_block_tokens.push_back(token);
                            }
                        } else {
                            block_tokens.push_back(token);
                        }
                    } else {
                        tokens.push_back(token);
                    }

                    if (i > 0 and token == "end" and input_tokens.at(i - 1) == "\n") {
                        throw InvalidSyntax(token, "missing '.' character before 'end'");
                    }

                    if (token == ".end") {
                        if (nested_block_opened) {
                            for (const auto& ntoken : nested_block_tokens) {
                                tokens.push_back(ntoken);
                            }
                            tokens.emplace_back(nested_block_tokens.front().line(),
                                                nested_block_tokens.front().character(), "\n");
                            nested_block_opened = false;

                            // Push nested block name.
                            // This "substitutes" nested block body with block's name.
                            block_tokens.push_back(nested_block_tokens.at(1));

                            nested_block_tokens.clear();
                            continue;
                        }

                        if (block_opened) {
                            for (const auto& btoken : block_tokens) {
                                tokens.push_back(btoken);
                            }
                            block_opened = false;
                            block_tokens.clear();
                            continue;
                        }
                    }
                }

                return tokens;
            }

            static void push_unwrapped_lines(
                const bool invert, const Token& inner_target_token, vector<Token>& final_tokens,
                const vector<Token>& unwrapped_tokens, const vector<Token>& input_tokens,
                std::remove_reference<decltype(input_tokens)>::type::size_type& i) {
                const auto limit = input_tokens.size();
                if (invert) {
                    final_tokens.push_back(inner_target_token);
                    while (i < limit and input_tokens.at(i) != "\n") {
                        final_tokens.push_back(input_tokens.at(i));
                        ++i;
                    }

                    // this line is to push \n to the token list
                    final_tokens.push_back(input_tokens.at(i++));

                    for (auto to : unwrapped_tokens) {
                        final_tokens.push_back(to);
                    }
                } else {
                    vector<Token> last_line;
                    while (final_tokens.size() and final_tokens.at(final_tokens.size() - 1) != "\n") {
                        last_line.insert(last_line.begin(), final_tokens.back());
                        final_tokens.pop_back();
                    }

                    for (auto to : unwrapped_tokens) {
                        final_tokens.push_back(to);
                    }

                    for (auto to : last_line) {
                        final_tokens.push_back(to);
                    }
                }
            }
            static void unwrap_subtokens(vector<Token>& unwrapped_tokens, const vector<Token>& subtokens,
                                         const Token& token) {
                for (auto subt : unwrap_lines(subtokens)) {
                    unwrapped_tokens.push_back(subt);
                }
                unwrapped_tokens.emplace_back(token.line(), token.character(), "\n");
            }
            static auto get_subtokens(const vector<Token>& input_tokens,
                                      std::remove_reference<decltype(input_tokens)>::type::size_type i)
                -> std::tuple<decltype(i), vector<Token>, unsigned, unsigned, unsigned> {
                string paren_type = input_tokens.at(i);
                string closing_paren_type = ((paren_type == "(") ? ")" : "]");
                ++i;

                vector<Token> subtokens;
                const auto limit = input_tokens.size();

                unsigned balance = 1;
                unsigned toplevel_subexpressions_balance = 0;
                unsigned toplevel_subexpressions = 0;
                while (i < limit) {
                    if (input_tokens.at(i) == paren_type) {
                        ++balance;
                    } else if (input_tokens.at(i) == closing_paren_type) {
                        --balance;
                    }
                    if (input_tokens.at(i) == "(") {
                        if ((++toplevel_subexpressions_balance) == 1) {
                            ++toplevel_subexpressions;
                        }
                    }
                    if (input_tokens.at(i) == ")") {
                        --toplevel_subexpressions_balance;
                    }
                    if (balance == 0) {
                        ++i;
                        break;
                    }
                    subtokens.push_back(input_tokens.at(i));
                    ++i;
                }

                return std::tuple<decltype(i), vector<Token>, unsigned, unsigned, unsigned>{
                    i, std::move(subtokens), balance, toplevel_subexpressions_balance,
                    toplevel_subexpressions};
            }
            static auto get_innermost_target_token(const vector<Token>& subtokens, const Token& t) -> Token {
                Token inner_target_token;
                try {
                    unsigned long check = 1;
                    do {
                        /*
                         * Loop until first operand's token is not "(".
                         * Unwrapping works on second token that appears after the wrap, but
                         * if it is also a "(" then lexer must switch to next second token.
                         * Example:
                         *
                         * iinc (iinc (iinc (iinc (arg 0 1))))
                         *      |     ^     ^     ^    ^
                         *      |     1     3     5    7
                         *      |
                         *       \
                         *       start unwrapping;
                         *       1, 3, and 5 must be skipped because they open inner wraps that
                         *       must be unwrapped before their targets become available
                         *
                         *       skipping by two allows us to fetch the target value without waiting
                         *       for instructions to become unwrapped
                         */
                        inner_target_token = subtokens.at(check);
                        check += 2;
                    } while (inner_target_token.str() == "(");
                } catch (const std::out_of_range& e) {
                    throw InvalidSyntax(t.line(), t.character(), t.str());
                }
                return inner_target_token;
            }
            static auto get_counter_token(const vector<Token>& subtokens,
                                          const unsigned toplevel_subexpressions) -> Token {
                return Token{subtokens.at(0).line(), subtokens.at(0).character(),
                             ('%' + str::stringify(toplevel_subexpressions, false))};
            }
            vector<Token> unwrap_lines(vector<Token> input_tokens, bool full) {
                decltype(input_tokens) unwrapped_tokens;
                decltype(input_tokens) tokens;
                decltype(input_tokens) final_tokens;

                decltype(tokens.size()) i = 0, limit = input_tokens.size();
                bool invert = false;

                while (i < limit) {
                    Token t = input_tokens.at(i);
                    if (t == "^") {
                        invert = true;
                        ++i;
                        continue;
                    }
                    if (t == "(" or t == "[") {
                        vector<Token> subtokens;
                        unsigned balance = 1;
                        unsigned toplevel_subexpressions_balance = 0;
                        unsigned toplevel_subexpressions = 0;

                        tie(i, subtokens, balance, toplevel_subexpressions_balance, toplevel_subexpressions) =
                            get_subtokens(input_tokens, i);

                        if (t == "(") {
                            if (i >= limit and balance != 0) {
                                throw InvalidSyntax(t, "unbalanced parenthesis in wrapped instruction");
                            }
                            if (subtokens.size() < 2) {
                                throw InvalidSyntax(
                                    t, "at least two tokens are required in a wrapped instruction");
                            }

                            Token inner_target_token = get_innermost_target_token(subtokens, t);
                            unwrap_subtokens(unwrapped_tokens, subtokens, t);
                            push_unwrapped_lines(invert, inner_target_token, final_tokens, unwrapped_tokens,
                                                 input_tokens, i);
                            if ((not invert) and full) {
                                if (final_tokens.back().str() == "*") {
                                    final_tokens.pop_back();
                                    final_tokens.emplace_back(inner_target_token.line(),
                                                              inner_target_token.character(),
                                                              ('*' + inner_target_token.str().substr(1)));
                                    final_tokens.back().original(inner_target_token.str());
                                } else {
                                    final_tokens.push_back(inner_target_token);
                                }
                            }
                        }
                        if (t == "[") {
                            Token counter_token = get_counter_token(subtokens, toplevel_subexpressions);

                            subtokens = unwrap_lines(subtokens, false);

                            unwrap_subtokens(unwrapped_tokens, subtokens, t);
                            push_unwrapped_lines(invert, counter_token, final_tokens, unwrapped_tokens,
                                                 input_tokens, i);
                            if (not invert) {
                                final_tokens.push_back(counter_token);
                            }
                        }

                        invert = false;
                        unwrapped_tokens.clear();
                        tokens.clear();

                        continue;
                    }
                    final_tokens.push_back(t);
                    ++i;
                }

                return final_tokens;
            }

            vector<Token> replace_iotas(vector<Token> input_tokens) {
                vector<Token> tokens;
                vector<unsigned long> iotas;

                for (decltype(input_tokens)::size_type i = 0; i < input_tokens.size(); ++i) {
                    const auto& token = input_tokens.at(i);

                    if (token == ".iota:") {
                        if (iotas.empty()) {
                            throw viua::cg::lex::InvalidSyntax(
                                token, "'.iota:' directive used outside of iota scope");
                        }
                        if (not str::isnum(input_tokens.at(i + 1))) {
                            throw viua::cg::lex::InvalidSyntax(input_tokens.at(i + 1),
                                                               ("invalid argument to '.iota:' directive: " +
                                                                str::strencode(input_tokens.at(i + 1))));
                        }

                        iotas.back() = stoul(input_tokens.at(i + 1));

                        ++i;
                        continue;
                    }

                    if (token == ".function:" or token == ".closure:" or token == ".block:") {
                        iotas.push_back(1);
                    }
                    if (token == "[") {
                        iotas.push_back(0);
                    }
                    if ((token == ".end" or token == "]") and not iotas.empty()) {
                        iotas.pop_back();
                    }

                    if (token == "iota") {
                        tokens.emplace_back(token.line(), token.character(),
                                            str::stringify(iotas.back()++, false));
                        tokens.back().original("iota");
                    } else if ((token.str().at(0) == '%' or token.str().at(0) == '@' or
                                token.str().at(0) == '*') and
                               token.str().substr(1) == "iota") {
                        tokens.emplace_back(token.line(), token.character(),
                                            (token.str().at(0) + str::stringify(iotas.back()++, false)));
                        tokens.back().original(token);
                    } else {
                        tokens.push_back(token);
                    }
                }

                return tokens;
            }

            vector<Token> replace_defaults(vector<Token> input_tokens) {
                vector<Token> tokens;

                for (decltype(input_tokens)::size_type i = 0; i < input_tokens.size(); ++i) {
                    const auto& token = input_tokens.at(i);
                    tokens.push_back(token);

                    if (match(input_tokens, i, {"arg", "default"}) or
                        match(input_tokens, i, {"call", "default"}) or
                        match(input_tokens, i, {"msg", "default"}) or
                        match(input_tokens, i, {"process", "default"})) {
                        ++i;
                        tokens.emplace_back(input_tokens.at(i).line(), input_tokens.at(i).character(),
                                            "void");
                        tokens.back().original("default");
                        continue;
                    }
                    if (match(input_tokens, i, {"integer", "", "default"})) {
                        tokens.push_back(input_tokens.at(++i));  // push target register token
                        ++i;
                        tokens.emplace_back(input_tokens.at(i).line(), input_tokens.at(i).character(), "0");
                        tokens.back().original("default");
                        continue;
                    }
                    if (match(input_tokens, i, {"float", "", "default"})) {
                        tokens.push_back(input_tokens.at(++i));  // push target register token
                        ++i;
                        tokens.emplace_back(input_tokens.at(i).line(), input_tokens.at(i).character(), "0.0");
                        tokens.back().original("default");
                        continue;
                    }
                    if (match(input_tokens, i, {"string", "", "default"})) {
                        tokens.push_back(input_tokens.at(++i));  // push target register token
                        ++i;
                        tokens.emplace_back(input_tokens.at(i).line(), input_tokens.at(i).character(),
                                            "\"\"");
                        tokens.back().original("default");
                        continue;
                    }
                    if (match(input_tokens, i, {"receive", "", "default"})) {
                        ++i;
                        if (input_tokens.at(i) == "default") {
                            tokens.emplace_back(input_tokens.at(i).line(), input_tokens.at(i).character(),
                                                "void");
                            tokens.back().original("default");
                        } else {
                            tokens.push_back(input_tokens.at(i));  // push target register token
                        }
                        ++i;
                        tokens.emplace_back(input_tokens.at(i).line(), input_tokens.at(i).character(),
                                            "infinity");
                        tokens.back().original("default");
                        continue;
                    }
                    if (match(input_tokens, i, {"join", "", "", "default"})) {
                        ++i;
                        if (input_tokens.at(i) == "default") {
                            tokens.emplace_back(input_tokens.at(i).line(), input_tokens.at(i).character(),
                                                "void");
                            tokens.back().original("default");
                        } else {
                            tokens.push_back(input_tokens.at(i));  // push target register token
                        }
                        tokens.push_back(input_tokens.at(++i));  // push source register token
                        ++i;
                        tokens.emplace_back(input_tokens.at(i).line(), input_tokens.at(i).character(),
                                            "infinity");
                        tokens.back().original("default");
                        continue;
                    }
                }

                return tokens;
            }

            std::vector<Token> replace_named_registers(std::vector<Token> input_tokens) {
                vector<Token> tokens;
                map<string, string> names;
                unsigned open_blocks = 0;

                for (decltype(input_tokens)::size_type i = 0; i < input_tokens.size(); ++i) {
                    const auto& token = input_tokens.at(i);

                    if (str::isnum(token)) {
                        tokens.push_back(token);
                        continue;
                    }

                    if (token == ".function:" or token == ".closure:" or token == ".block:") {
                        ++open_blocks;
                    }
                    if (token == ".end") {
                        --open_blocks;
                    }

                    if (token == ".name:") {
                        Token name = input_tokens.at(i + 2);
                        string index = input_tokens.at(i + 1).str();

                        assert_is_not_reserved_keyword(name, "register name");

                        if ((index.at(0) == '%' or index.at(0) == '@' or index.at(0) == '*') and
                            str::isnum(index.substr(1), false)) {
                            index = index.substr(1);
                        }

                        if (not str::isnum(index)) {
                            throw viua::cg::lex::InvalidSyntax(
                                input_tokens.at(i + 1), ("invalid register index: " + str::strencode(name) +
                                                         " := " + str::enquote(str::strencode(index))));
                        }

                        names[name] = index;

                        tokens.push_back(token);
                        tokens.push_back(input_tokens.at(++i));
                        tokens.push_back(input_tokens.at(++i));

                        continue;
                    }

                    if (names.count(token)) {
                        tokens.emplace_back(token.line(), token.character(), names.at(token));
                        tokens.back().original(token.str());
                    } else if (token.str().at(0) == '@' and names.count(token.str().substr(1))) {
                        tokens.emplace_back(token.line(), token.character(),
                                            ("@" + names.at(token.str().substr(1))));
                        tokens.back().original(token.str());
                    } else if (token.str().at(0) == '*' and names.count(token.str().substr(1))) {
                        tokens.emplace_back(token.line(), token.character(),
                                            ("*" + names.at(token.str().substr(1))));
                        tokens.back().original(token.str());
                    } else if (token.str().at(0) == '%' and names.count(token.str().substr(1))) {
                        tokens.emplace_back(token.line(), token.character(),
                                            ("%" + names.at(token.str().substr(1))));
                        tokens.back().original(token.str());
                    } else {
                        tokens.push_back(token);
                    }

                    if (open_blocks == 0) {
                        names.clear();
                    }
                }

                return tokens;
            }

            vector<Token> cook(vector<Token> tokens, const bool with_replaced_names) {
                /*
                 * Remove whitespace as first step to reduce noise in token stream.
                 * Remember not to remove newlines ('\n') because they act as separators
                 * in Viua assembly language, and are thus quite important.
                 */
                tokens = remove_spaces(tokens);
                tokens = remove_comments(tokens);

                /*
                 * Reduce consecutive newline tokens to a single newline.
                 * For example, ["foo", "\n", "\n", "\n", "bar"] is reduced to ["foo", "\n", "bar"].
                 * This further reduces noise, and allows later reductions to make the assumption
                 * that there is always only one newline when newline may appear.
                 */
                tokens = reduce_newlines(tokens);

                /*
                 * Reduce directives as lexer emits them as multiple tokens.
                 * This lets later reductions to check jsut one token to see if it is an assembler
                 * directive instead of looking two or three tokens ahead.
                 */
                tokens = reduce_function_directive(tokens);
                tokens = reduce_closure_directive(tokens);
                tokens = reduce_end_directive(tokens);
                tokens = reduce_signature_directive(tokens);
                tokens = reduce_bsignature_directive(tokens);
                tokens = reduce_block_directive(tokens);
                tokens = reduce_info_directive(tokens);
                tokens = reduce_name_directive(tokens);
                tokens = reduce_import_directive(tokens);
                tokens = reduce_mark_directive(tokens);
                tokens = reduce_iota_directive(tokens);

                /*
                 * Reduce directive-looking strings.
                 */
                tokens = reduce_token_sequence(tokens, {".", "", ":"});

                /*
                 * Reduce double-colon token to make life easier for name reductions.
                 */
                tokens = reduce_double_colon(tokens);

                tokens = reduce_left_attribute_bracket(tokens);
                tokens = reduce_right_attribute_bracket(tokens);

                /*
                 * Then, reduce function signatues and names.
                 * Reduce function names first because they have the arity suffix ('/<integer>') apart
                 * from the 'name ("::" name)*' core which both reducers recognise.
                 */
                tokens = reduce_function_signatures(tokens);
                tokens = reduce_names(tokens);

                /*
                 * Reduce other tokens that are not lexed as single entities, e.g. floating-point literals, or
                 * @-prefixed registers.
                 *
                 * The order should not be changed as the functions make assumptions about input list, and
                 * parsing may break if the assumptions are false.
                 * Order may be changed if the externally visible outputs from assembler (i.e. compiled
                 * bytecode)
                 * do not change.
                 */
                tokens = reduce_offset_jumps(tokens);
                tokens = reduce_at_prefixed_registers(tokens);
                tokens = reduce_floats(tokens);

                /*
                 * Replace 'iota' keywords with their integers.
                 * This **MUST** be run before unwrapping instructions because '[]' are needed to correctly
                 * replace iotas inside them (the '[]' create new iota scopes).
                 */
                tokens = replace_iotas(tokens);

                /*
                 * Replace 'default' keywords with their values.
                 * This **MUST** be run before unwrapping instructions because unwrapping copies and
                 * rearranges tokens in a list so "default" may be copied somewhere where the expansion would
                 * be
                 * incorrect, or illegal.
                 */
                tokens = replace_defaults(tokens);

                /*
                 * Unroll instruction wrapped in '()' and '[]'.
                 * This makes assembler's and static analyser's work easier since they can deal with linear
                 * token sequence.
                 */
                tokens = unwrap_lines(tokens);

                /*
                 * Reduce @- and *-prefixed registers once more.
                 * This is to support constructions like this:
                 *
                 *  print *(ptr X A)
                 *
                 * where the prefix and register name are disconnected before the lines are unwrapped.
                 */
                tokens = reduce_at_prefixed_registers(tokens);

                /*
                 * Replace register names set by '.name:' directive by their register indexes.
                 * At later processing stages functions need not concern themselves with names and
                 * may operate on register indexes only.
                 */
                if (with_replaced_names) {
                    tokens = replace_named_registers(tokens);
                }

                /*
                 * Move inlined blocks out of their functions.
                 * This makes life easier for functions at later processing stages as they do not have to deal
                 * with
                 * nested blocks.
                 *
                 * Still, this must be run after iota expansion because nested blocks should share iotas with
                 * their
                 * functions.
                 */
                tokens = move_inline_blocks_out(tokens);

                /*
                 * Reduce newlines once more, since unwrap_lines() may sometimes insert a spurious newline
                 * into the
                 * token stream.
                 * It's easier to just clean the newlines up after unwrap_lines() than to add extra ifs to it,
                 * and
                 * it also helps readability (unwrap_lines() may be less convulted).
                 */
                tokens = reduce_newlines(tokens);

                return tokens;
            }
        }  // namespace lex
    }      // namespace cg
}  // namespace viua<|MERGE_RESOLUTION|>--- conflicted
+++ resolved
@@ -137,7 +137,7 @@
             }
 
 
-            bool is_mnemonic(const string& s) {
+            bool is_mnemonic(string const& s) {
                 auto is_it = false;
                 for (const auto& each : OP_NAMES) {
                     if (each.second == s) {
@@ -1339,13 +1339,7 @@
                         }
                     } else if (token == "add" or token == "sub" or token == "mul" or token == "div" or
                                token == "lt" or token == "lte" or token == "gt" or token == "gte" or
-<<<<<<< HEAD
                                token == "eq" or token == "wrapadd" or token == "wrapmul") {
-                        tokens.push_back(token);  // mnemonic
-
-=======
-                               token == "eq") {
->>>>>>> 65f475be
                         tokens.push_back(input_tokens.at(++i));  // target register
                         string target_register_index = tokens.back();
                         string target_register_set = "current";
@@ -1677,13 +1671,8 @@
                         }
                     } else if (token == "izero" or token == "print" or token == "argc" or token == "echo" or
                                token == "delete" or token == "draw" or token == "throw" or token == "iinc" or
-<<<<<<< HEAD
                                token == "idec" or token == "self" or token == "struct" or
                                token == "wrapincrement" or token == "wrapdecrement") {
-                        tokens.push_back(token);                 // mnemonic
-=======
-                               token == "idec" or token == "self" or token == "struct") {
->>>>>>> 65f475be
                         tokens.push_back(input_tokens.at(++i));  // target register
                         if (input_tokens.at(i + 1) == "\n") {
                             tokens.emplace_back(input_tokens.at(i + 1).line(),
