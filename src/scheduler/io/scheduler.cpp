--- conflicted
+++ resolved
@@ -18,10 +18,7 @@
  */
 
 #include <pthread.h>
-<<<<<<< HEAD
-=======
-
->>>>>>> c3c2c585
+
 #include <chrono>
 #include <condition_variable>
 #include <iostream>
@@ -49,12 +46,7 @@
     std::mutex& io_request_mutex,
     std::condition_variable& io_request_cv)
 {
-<<<<<<< HEAD
     pthread_setname_np(pthread_self(), ("io." + std::to_string(scheduler_id)).c_str());
-=======
-    pthread_setname_np(pthread_self(),
-                       ("io." + std::to_string(scheduler_id)).c_str());
->>>>>>> c3c2c585
 
     auto local_interactions = std::deque<std::unique_ptr<IO_interaction>>{};
 
