/*
 *  Copyright (C) 2015, 2016 Marek Marecki
 *
 *  This file is part of Viua VM.
 *
 *  Viua VM is free software: you can redistribute it and/or modify
 *  it under the terms of the GNU General Public License as published by
 *  the Free Software Foundation, either version 3 of the License, or
 *  (at your option) any later version.
 *
 *  Viua VM is distributed in the hope that it will be useful,
 *  but WITHOUT ANY WARRANTY; without even the implied warranty of
 *  MERCHANTABILITY or FITNESS FOR A PARTICULAR PURPOSE.  See the
 *  GNU General Public License for more details.
 *
 *  You should have received a copy of the GNU General Public License
 *  along with Viua VM.  If not, see <http://www.gnu.org/licenses/>.
 */

#include <dlfcn.h>
#include <cstdlib>
#include <iostream>
#include <vector>
#include <functional>
#include <regex>
#include <chrono>
#include <viua/machine.h>
#include <viua/bytecode/bytetypedef.h>
#include <viua/bytecode/opcodes.h>
#include <viua/bytecode/maps.h>
#include <viua/types/type.h>
#include <viua/types/integer.h>
#include <viua/types/byte.h>
#include <viua/types/string.h>
#include <viua/types/vector.h>
#include <viua/types/exception.h>
#include <viua/types/reference.h>
#include <viua/types/object.h>
#include <viua/types/function.h>
#include <viua/support/pointer.h>
#include <viua/support/string.h>
#include <viua/support/env.h>
#include <viua/loader.h>
#include <viua/include/module.h>
#include <viua/cpu/cpu.h>
#include <viua/scheduler/vps.h>
using namespace std;


CPU& CPU::load(byte* bc) {
    /*  Load bytecode into the CPU.
     *  CPU becomes owner of loaded bytecode - meaning it will consider itself responsible for proper
     *  destruction of it, so make sure you have a copy of the bytecode.
     *
     *  Any previously loaded bytecode is freed.
     *  To free bytecode without loading anything new it is possible to call .load(0).
     *
     *  :params:
     *
     *  bc:char*    - pointer to byte array containing bytecode with a program to run
     */
    if (bytecode) { delete[] bytecode; }
    bytecode = bc;
    return (*this);
}

CPU& CPU::bytes(uint64_t sz) {
    /*  Set bytecode size, so the CPU can stop execution even if it doesn't reach HALT instruction but reaches
     *  bytecode address out of bounds.
     */
    bytecode_size = sz;
    return (*this);
}

CPU& CPU::mapfunction(const string& name, uint64_t address) {
    /** Maps function name to bytecode address.
     */
    function_addresses[name] = address;
    return (*this);
}

CPU& CPU::mapblock(const string& name, uint64_t address) {
    /** Maps block name to bytecode address.
     */
    block_addresses[name] = address;
    return (*this);
}

CPU& CPU::registerExternalFunction(const string& name, ForeignFunction* function_ptr) {
    /** Registers external function in CPU.
     */
    unique_lock<mutex> lock(foreign_functions_mutex);
    foreign_functions[name] = function_ptr;
    return (*this);
}

CPU& CPU::registerForeignPrototype(const string& name, Prototype* proto) {
    /** Registers foreign prototype in CPU.
     */
    typesystem[name] = proto;
    return (*this);
}

CPU& CPU::registerForeignMethod(const string& name, ForeignMethod method) {
    /** Registers foreign prototype in CPU.
     */
    foreign_methods[name] = method;
    return (*this);
}


void CPU::loadNativeLibrary(const string& module) {
    regex double_colon("::");
    ostringstream oss;
    oss << regex_replace(module, double_colon, "/");
    string try_path = oss.str();
    string path = support::env::viua::getmodpath(try_path, "vlib", support::env::getpaths("VIUAPATH"));
    if (path.size() == 0) { path = support::env::viua::getmodpath(try_path, "vlib", VIUAPATH); }
    if (path.size() == 0) { path = support::env::viua::getmodpath(try_path, "vlib", support::env::getpaths("VIUAAFTERPATH")); }

    if (path.size()) {
        Loader loader(path);
        loader.load();

        byte* lnk_btcd = loader.getBytecode();
        linked_modules[module] = pair<unsigned, byte*>(static_cast<unsigned>(loader.getBytecodeSize()), lnk_btcd);

        vector<string> fn_names = loader.getFunctions();
        map<string, uint64_t> fn_addrs = loader.getFunctionAddresses();
        for (unsigned i = 0; i < fn_names.size(); ++i) {
            string fn_linkname = fn_names[i];
            linked_functions[fn_linkname] = pair<string, byte*>(module, (lnk_btcd+fn_addrs[fn_names[i]]));
        }

        vector<string> bl_names = loader.getBlocks();
        map<string, uint64_t> bl_addrs = loader.getBlockAddresses();
        for (unsigned i = 0; i < bl_names.size(); ++i) {
            string bl_linkname = bl_names[i];
            linked_blocks[bl_linkname] = pair<string, byte*>(module, (lnk_btcd+bl_addrs[bl_linkname]));
        }
    } else {
        throw new Exception("failed to link: " + module);
    }
}
void CPU::loadForeignLibrary(const string& module) {
    string path = "";
    path = support::env::viua::getmodpath(module, "so", support::env::getpaths("VIUAPATH"));
    if (path.size() == 0) { path = support::env::viua::getmodpath(module, "so", VIUAPATH); }
    if (path.size() == 0) { path = support::env::viua::getmodpath(module, "so", support::env::getpaths("VIUAAFTERPATH")); }

    if (path.size() == 0) {
        throw new Exception("LinkException", ("failed to link library: " + module));
    }

    void* handle = dlopen(path.c_str(), RTLD_LAZY);

    if (handle == nullptr) {
        throw new Exception("LinkException", ("failed to open handle: " + module));
    }

    ForeignFunctionSpec* (*exports)() = nullptr;
    if ((exports = reinterpret_cast<ForeignFunctionSpec*(*)()>(dlsym(handle, "exports"))) == nullptr) {
        throw new Exception("failed to extract interface from module: " + module);
    }

    ForeignFunctionSpec* exported = (*exports)();

    unsigned i = 0;
    while (exported[i].name != NULL) {
        registerExternalFunction(exported[i].name, exported[i].fpointer);
        ++i;
    }

    cxx_dynamic_lib_handles.push_back(handle);
}


bool CPU::isClass(const string& name) const {
    return typesystem.count(name);
}

bool CPU::classAccepts(const string& klass, const string& method_name) const {
    return typesystem.at(klass)->accepts(method_name);
}

vector<string> CPU::inheritanceChainOf(const string& type_name) const {
    /** This methods returns full inheritance chain of a type.
     */
    if (typesystem.count(type_name) == 0) {
        // FIXME: better exception message
        throw new Exception("unregistered type: " + type_name);
    }
    vector<string> ichain = typesystem.at(type_name)->getAncestors();
    for (unsigned i = 0; i < ichain.size(); ++i) {
        vector<string> sub_ichain = inheritanceChainOf(ichain[i]);
        for (unsigned j = 0; j < sub_ichain.size(); ++j) {
            ichain.push_back(sub_ichain[j]);
        }
    }

    vector<string> linearised_inheritance_chain;
    unordered_set<string> pushed;

    string element;
    for (unsigned i = 0; i < ichain.size(); ++i) {
        element = ichain[i];
        if (pushed.count(element)) {
            linearised_inheritance_chain.erase(remove(linearised_inheritance_chain.begin(), linearised_inheritance_chain.end(), element), linearised_inheritance_chain.end());
        } else {
            pushed.insert(element);
        }
        linearised_inheritance_chain.push_back(element);
    }

    return ichain;
}

bool CPU::isLocalFunction(const string& name) const {
    return function_addresses.count(name);
}

bool CPU::isLinkedFunction(const string& name) const {
    return linked_functions.count(name);
}

bool CPU::isNativeFunction(const string& name) const {
    return (function_addresses.count(name) or linked_functions.count(name));
}

bool CPU::isForeignMethod(const string& name) const {
    return foreign_methods.count(name);
}

bool CPU::isForeignFunction(const string& name) const {
    return foreign_functions.count(name);
}

bool CPU::isBlock(const string& name) const {
    return (block_addresses.count(name) or linked_blocks.count(name));
}

bool CPU::isLocalBlock(const string& name) const {
    return block_addresses.count(name);
}

bool CPU::isLinkedBlock(const string& name) const {
    return linked_blocks.count(name);
}

pair<byte*, byte*> CPU::getEntryPointOfBlock(const std::string& name) const {
    byte *entry_point = nullptr;
    byte *module_base = nullptr;
    if (block_addresses.count(name)) {
        entry_point = (bytecode + block_addresses.at(name));
        module_base = bytecode;
    } else {
        auto lf = linked_blocks.at(name);
        entry_point = lf.second;
        module_base = linked_modules.at(lf.first).second;
    }
    return pair<byte*, byte*>(entry_point, module_base);
}

string CPU::resolveMethodName(const string& klass, const string& method_name) const {
    return typesystem.at(klass)->resolvesTo(method_name);
}

pair<byte*, byte*> CPU::getEntryPointOf(const std::string& name) const {
    byte *entry_point = nullptr;
    byte *module_base = nullptr;
    if (function_addresses.count(name)) {
        entry_point = (bytecode + function_addresses.at(name));
        module_base = bytecode;
    } else {
        auto lf = linked_functions.at(name);
        entry_point = lf.second;
        module_base = linked_modules.at(lf.first).second;
    }
    return pair<byte*, byte*>(entry_point, module_base);
}

void CPU::registerPrototype(Prototype *proto) {
    typesystem[proto->getTypeName()] = proto;
}

void CPU::requestForeignFunctionCall(Frame *frame, Process *requesting_process) {
    unique_lock<mutex> lock(foreign_call_queue_mutex);
    foreign_call_queue.push_back(new ForeignFunctionCallRequest(frame, requesting_process, this));

    // unlock before calling notify_one() to avoid waking the worker thread when it
    // cannot obtain the lock and
    // fetch the call request
    lock.unlock();
    foreign_call_queue_condition.notify_one();
}

void CPU::requestForeignMethodCall(const string& name, Type *object, Frame *frame, RegisterSet*, RegisterSet*, Process *p) {
    foreign_methods.at(name)(object, frame, nullptr, nullptr, p, this);
}

<<<<<<< HEAD
void CPU::postFreeProcess(unique_ptr<Process> p) {
    unique_lock<mutex> lock(free_virtual_processes_mutex);
    free_virtual_processes.push_back(std::move(p));
    lock.unlock();
    free_virtual_processes_cv.notify_one();
=======
void CPU::createMailbox(const PID pid) {
    unique_lock<mutex> lck(mailbox_mutex);
#if VIUA_VM_DEBUG_LOG
    cerr << "[cpu:mailbox:create] pid = " << pid.get() << endl;
#endif
    mailboxes.emplace(pid, vector<unique_ptr<Type>>{});
}
void CPU::deleteMailbox(const PID pid) {
    unique_lock<mutex> lck(mailbox_mutex);
#if VIUA_VM_DEBUG_LOG
    cerr << "[cpu:mailbox:delete] pid = " << pid.get() << ", queued messages = " << mailboxes[pid].size() << endl;
#endif
    mailboxes.erase(pid);
}
void CPU::send(const PID pid, unique_ptr<Type> message) {
    unique_lock<mutex> lck(mailbox_mutex);
    if (mailboxes.count(pid) == 0) {
        throw new Exception("invalid PID");
    }
#if VIUA_VM_DEBUG_LOG
    cerr << "[cpu:receive:send] pid = " << pid.get() << ", queued messages = " << mailboxes[pid].size() << "+1" << endl;
#endif
    mailboxes[pid].push_back(std::move(message));
}
void CPU::receive(const PID pid, queue<unique_ptr<Type>>& message_queue) {
    unique_lock<mutex> lck(mailbox_mutex);
    if (mailboxes.count(pid) == 0) {
        throw new Exception("invalid PID");
    }

#if VIUA_VM_DEBUG_LOG
    cerr << "[cpu:receive:pre] pid = " << pid.get() << ", queued messages = " << message_queue.size() << endl;
#endif
    for (auto& message : mailboxes[pid]) {
        message_queue.push(std::move(message));
    }
#if VIUA_VM_DEBUG_LOG
    cerr << "[cpu:receive:post] pid = " << pid.get() << ", queued messages = " << message_queue.size() << endl;
#endif
    mailboxes[pid].clear();
>>>>>>> ddb45da0
}

int CPU::exit() const {
    return return_code;
}

int CPU::run() {
    /*  VM CPU implementation.
     */
    if (!bytecode) {
        throw "null bytecode (maybe not loaded?)";
    }

    viua::scheduler::VirtualProcessScheduler primary_vps(this, &free_virtual_processes, &free_virtual_processes_mutex, &free_virtual_processes_cv);
    primary_vps.bootstrap(commandline_arguments);

    viua::scheduler::VirtualProcessScheduler secondary_vps(this, &free_virtual_processes, &free_virtual_processes_mutex, &free_virtual_processes_cv);

    auto primary_vps_thread = thread([&primary_vps]{ primary_vps(); });
    auto secondary_vps_thread = thread([&secondary_vps]{ secondary_vps(); });

    primary_vps.shutdown();
    primary_vps_thread.join();

    secondary_vps.shutdown();
    secondary_vps_thread.join();

    return_code = primary_vps.exit();

    return return_code;
}

CPU::CPU():
    bytecode(nullptr), bytecode_size(0), executable_offset(0),
    return_code(0),
    ffi_schedulers_limit(VIUA_SCHED_FFI),
    debug(false), errors(false)
{
    for (auto i = ffi_schedulers_limit; i; --i) {
        foreign_call_workers.push_back(new std::thread(ff_call_processor, &foreign_call_queue, &foreign_functions, &foreign_functions_mutex, &foreign_call_queue_mutex, &foreign_call_queue_condition));
    }
}

CPU::~CPU() {
    /*  Destructor frees memory at bytecode pointer so make sure you passed a copy of the bytecode to the constructor
     *  if you want to keep it around after the CPU is finished.
     */
    if (bytecode) { delete[] bytecode; }

    /** Send a poison pill to every foreign function call worker thread.
     *  Collect them after they are killed.
     *
     * Use std::defer_lock to preven constructor from acquiring the mutex
     * .lock() is called manually later
     */
    std::unique_lock<std::mutex> lck(foreign_call_queue_mutex, std::defer_lock);
    for (auto i = foreign_call_workers.size(); i; --i) {
        // acquire the mutex for foreign call request queue
        lck.lock();

        // send poison pill;
        // one per worker thread since we can be sure that a thread consumes at
        // most one pill
        foreign_call_queue.push_back(nullptr);

        // release the mutex and notify worker thread that there is work to do
        // the thread consumes the pill and aborts
        lck.unlock();
        foreign_call_queue_condition.notify_all();
    }
    while (not foreign_call_workers.empty()) {
        // fetch handle for worker thread and
        // remove it from the list of workers
        auto w = foreign_call_workers.back();
        foreign_call_workers.pop_back();

        // join worker back to main thread and
        // delete it
        // by now, all workers should be killed by poison pills we sent them earlier
        w->join();
        delete w;
    }

    std::map<std::string, std::pair<unsigned, byte*> >::iterator lm = linked_modules.begin();
    while (lm != linked_modules.end()) {
        std::string lkey = lm->first;
        byte *ptr = lm->second.second;

        ++lm;

        linked_modules.erase(lkey);
        delete[] ptr;
    }

    std::map<std::string, Prototype*>::iterator pr = typesystem.begin();
    while (pr != typesystem.end()) {
        std::string proto_name = pr->first;
        Prototype* proto_ptr = pr->second;

        ++pr;

        typesystem.erase(proto_name);
        delete proto_ptr;
    }

    for (unsigned i = 0; i < cxx_dynamic_lib_handles.size(); ++i) {
        dlclose(cxx_dynamic_lib_handles[i]);
    }
}<|MERGE_RESOLUTION|>--- conflicted
+++ resolved
@@ -298,13 +298,13 @@
     foreign_methods.at(name)(object, frame, nullptr, nullptr, p, this);
 }
 
-<<<<<<< HEAD
 void CPU::postFreeProcess(unique_ptr<Process> p) {
     unique_lock<mutex> lock(free_virtual_processes_mutex);
     free_virtual_processes.push_back(std::move(p));
     lock.unlock();
     free_virtual_processes_cv.notify_one();
-=======
+}
+
 void CPU::createMailbox(const PID pid) {
     unique_lock<mutex> lck(mailbox_mutex);
 #if VIUA_VM_DEBUG_LOG
@@ -345,7 +345,6 @@
     cerr << "[cpu:receive:post] pid = " << pid.get() << ", queued messages = " << message_queue.size() << endl;
 #endif
     mailboxes[pid].clear();
->>>>>>> ddb45da0
 }
 
 int CPU::exit() const {
