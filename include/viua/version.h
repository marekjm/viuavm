/*
 *  ________   _______      ________   ________      ______  ________  ________
 *  \       \ |       |    |        |  \       \    |      ||        \/        |
 *   \       \|       |     --------    \       \   |      ||                  |
 *    \               | ---------------- \       \  |      ||                  |
 *     \              ||                | \       \ |      ||                  |
 *      \_____________||________________|  \       \|      ||                  |
 *   _____       _____  ________________    \              ||                  |
 *  |     |     |     ||     ______     |    \             ||       |\/|       |
 *  |     |     |     ||    |______|    |     \            ||       |  |       |
 *  |      -----      ||     ______     |      \           ||       |  |       |
 *  |                 ||    |      |    |       \          ||       |  |       |
 *  |_________________||____|      |____|        \_________||_______|  |_______|
 *
 *  Copyright (C) 2015, 2016, 2017 Marek Marecki
 *
 *  This file is part of Viua VM.
 *
 *  Viua VM is free software: you can redistribute it and/or modify
 *  it under the terms of the GNU General Public License as published by
 *  the Free Software Foundation, either version 3 of the License, or
 *  (at your option) any later version.
 *
 *  Viua VM is distributed in the hope that it will be useful,
 *  but WITHOUT ANY WARRANTY; without even the implied warranty of
 *  MERCHANTABILITY or FITNESS FOR A PARTICULAR PURPOSE.  See the
 *  GNU General Public License for more details.
 *
 *  You should have received a copy of the GNU General Public License
 *  along with Viua VM.  If not, see <http://www.gnu.org/licenses/>.
 */

#ifndef VIUA_VERSION_H
#define VIUA_VERSION_H

#pragma once

const char* VERSION = "0.9.0";
<<<<<<< HEAD
const char* MICRO = "253";
=======
const char* MICRO = "684";
>>>>>>> 65f475be

#endif<|MERGE_RESOLUTION|>--- conflicted
+++ resolved
@@ -36,10 +36,6 @@
 #pragma once
 
 const char* VERSION = "0.9.0";
-<<<<<<< HEAD
-const char* MICRO = "253";
-=======
 const char* MICRO = "684";
->>>>>>> 65f475be
 
 #endif