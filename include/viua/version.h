/*
 *  ________   _______      ________   ________      ______  ________  ________
 *  \       \ |       |    |        |  \       \    |      ||        \/        |
 *   \       \|       |     --------    \       \   |      ||                  |
 *    \               | ---------------- \       \  |      ||                  |
 *     \              ||                | \       \ |      ||                  |
 *      \_____________||________________|  \       \|      ||                  |
 *   _____       _____  ________________    \              ||                  |
 *  |     |     |     ||     ______     |    \             ||       |\/|       |
 *  |     |     |     ||    |______|    |     \            ||       |  |       |
 *  |      -----      ||     ______     |      \           ||       |  |       |
 *  |                 ||    |      |    |       \          ||       |  |       |
 *  |_________________||____|      |____|        \_________||_______|  |_______|
 *
 *  Copyright (C) 2015, 2016, 2017 Marek Marecki
 *
 *  This file is part of Viua VM.
 *
 *  Viua VM is free software: you can redistribute it and/or modify
 *  it under the terms of the GNU General Public License as published by
 *  the Free Software Foundation, either version 3 of the License, or
 *  (at your option) any later version.
 *
 *  Viua VM is distributed in the hope that it will be useful,
 *  but WITHOUT ANY WARRANTY; without even the implied warranty of
 *  MERCHANTABILITY or FITNESS FOR A PARTICULAR PURPOSE.  See the
 *  GNU General Public License for more details.
 *
 *  You should have received a copy of the GNU General Public License
 *  along with Viua VM.  If not, see <http://www.gnu.org/licenses/>.
 */

#ifndef VIUA_VERSION_H
#define VIUA_VERSION_H

#pragma once

const char* VERSION = "0.9.0";
<<<<<<< HEAD
const char* MICRO = "254";
=======
const char* MICRO = "180";
>>>>>>> 8fb7c74c

#endif<|MERGE_RESOLUTION|>--- conflicted
+++ resolved
@@ -36,10 +36,6 @@
 #pragma once
 
 const char* VERSION = "0.9.0";
-<<<<<<< HEAD
-const char* MICRO = "254";
-=======
-const char* MICRO = "180";
->>>>>>> 8fb7c74c
+const char* MICRO = "274";
 
 #endif