--- conflicted
+++ resolved
@@ -36,10 +36,6 @@
 #pragma once
 
 const char* VERSION = "0.9.0";
-<<<<<<< HEAD
-const char* MICRO = "489";
-=======
-const char* MICRO = "470";
->>>>>>> 49ff97b8
+const char* MICRO = "529";
 
 #endif