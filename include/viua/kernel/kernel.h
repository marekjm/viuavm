/*
 *  Copyright (C) 2015, 2016 Marek Marecki
 *
 *  This file is part of Viua VM.
 *
 *  Viua VM is free software: you can redistribute it and/or modify
 *  it under the terms of the GNU General Public License as published by
 *  the Free Software Foundation, either version 3 of the License, or
 *  (at your option) any later version.
 *
 *  Viua VM is distributed in the hope that it will be useful,
 *  but WITHOUT ANY WARRANTY; without even the implied warranty of
 *  MERCHANTABILITY or FITNESS FOR A PARTICULAR PURPOSE.  See the
 *  GNU General Public License for more details.
 *
 *  You should have received a copy of the GNU General Public License
 *  along with Viua VM.  If not, see <http://www.gnu.org/licenses/>.
 */

#ifndef VIUA_CPU_H
#define VIUA_CPU_H

#pragma once

#include <dlfcn.h>
#include <cstdint>
#include <iostream>
#include <string>
#include <vector>
#include <queue>
#include <map>
#include <tuple>
#include <unordered_set>
#include <utility>
#include <memory>
#include <algorithm>
#include <stdexcept>
#include <atomic>
#include <mutex>
#include <thread>
#include <condition_variable>
#include <viua/bytecode/bytetypedef.h>
#include <viua/types/prototype.h>
#include <viua/include/module.h>
#include <viua/process.h>


namespace viua {
    namespace process {
        class Process;
    }
    namespace scheduler {
        class VirtualProcessScheduler;

        namespace ffi {
            class ForeignFunctionCallRequest;
        }
    }
}


namespace viua {
    namespace kernel {
        class Mailbox {
<<<<<<< HEAD
            mutable std::mutex mailbox_mutex;
            std::vector<std::unique_ptr<viua::types::Type>> messages;

            public:

            auto send(std::unique_ptr<viua::types::Type>) -> void;
            auto receive(std::queue<std::unique_ptr<viua::types::Type>>&) -> void;
            auto size() const -> decltype(messages)::size_type;
=======
            std::mutex mailbox_mutex;
            std::vector<std::unique_ptr<viua::types::Value>> messages;

            public:

            auto send(std::unique_ptr<viua::types::Value>) -> void;
            auto receive(std::queue<std::unique_ptr<viua::types::Value>>&) -> void;
>>>>>>> ca4ad38b

            Mailbox() = default;
            Mailbox(Mailbox&&);
        };

        class ProcessResult {
                mutable std::mutex result_mutex;

                /*
                 * A process that has finished may either return a value, or
                 * throw an exception.
                 * Slots for both of these cases must be provided.
                 */
                std::unique_ptr<viua::types::Type> value_returned;
                std::unique_ptr<viua::types::Type> exception_thrown;

                /*
                 * A flag set to 'true' once the process has finished execution.
                 */
                std::atomic_bool done;
            public:
                /*
                 * Check if the process has stopped (for any reason).
                 */
                auto stopped() const -> bool;

                /*
                 * Check if the process has been terminated.
                 */
                auto terminated() const -> bool;

                /*
                 * Resolve a process to some return value.
                 * This means that the execution succeeded.
                 */
                auto resolve(std::unique_ptr<viua::types::Type>) -> void;

                /*
                 * Raise an exception that killed the process.
                 * This means that the execution failed.
                 */
                auto raise(std::unique_ptr<viua::types::Type>) -> void;

                /*
                 * Transfer return value and exception from process result.
                 */
                auto transfer_exception() -> std::unique_ptr<viua::types::Type>;
                auto transfer_result() -> std::unique_ptr<viua::types::Type>;

                ProcessResult() = default;
                ProcessResult(ProcessResult&&);
        };

        class Kernel {
#ifdef AS_DEBUG_HEADER
            public:
#endif
            /*  Bytecode pointer is a pointer to program's code.
             *  Size and executable offset are metadata exported from bytecode dump.
             */
            std::unique_ptr<viua::internals::types::byte[]> bytecode;
            viua::internals::types::bytecode_size bytecode_size;
            viua::internals::types::bytecode_size executable_offset;

            // Map of the typesystem currently existing inside the VM.
            std::map<std::string, std::unique_ptr<viua::types::Prototype>> typesystem;

            /*  Function and block names mapped to bytecode addresses.
             */
            std::map<std::string, viua::internals::types::bytecode_size> function_addresses;
            std::map<std::string, viua::internals::types::bytecode_size> block_addresses;

            std::map<std::string, std::pair<std::string, viua::internals::types::byte*>> linked_functions;
            std::map<std::string, std::pair<std::string, viua::internals::types::byte*>> linked_blocks;
            std::map<std::string, std::pair<viua::internals::types::bytecode_size, std::unique_ptr<viua::internals::types::byte[]>>> linked_modules;

            int return_code;

            /*
             *  VIRTUAL PROCESSES SCHEDULING
             *
             *  List of virtual processes that do not belong to any scheduler, and
             *  are waiting to be adopted, along with means of synchronization of
             *  concurrent accesses to said list.
             *  Schedulers can post their spawned processes to the Kernel to let
             *  other schedulers execute them (sometimes, a scheduler may fetch
             *  its own process back).
             *
             *  Also, a list of spawned VP schedulers.
             */
            // list of virtual processes not associated with any VP scheduler
            std::vector<std::unique_ptr<viua::process::Process>> free_virtual_processes;
            std::mutex free_virtual_processes_mutex;
            std::condition_variable free_virtual_processes_cv;
            // list of running VP schedulers, pairs of {scheduler-pointer, thread}
            std::vector<std::pair<viua::scheduler::VirtualProcessScheduler*, std::thread>> virtual_process_schedulers;
            // list of idle VP schedulers
            std::vector<viua::scheduler::VirtualProcessScheduler*> idle_virtual_process_schedulers;

            std::atomic<viua::internals::types::processes_count> running_processes { 0 };

            static const viua::internals::types::schedulers_count default_vp_schedulers_limit = 2;
            viua::internals::types::schedulers_count vp_schedulers_limit;

            /*  This is the interface between programs compiled to VM bytecode and
             *  extension libraries written in C++.
             */
            std::map<std::string, ForeignFunction*> foreign_functions;
            std::mutex foreign_functions_mutex;

            /** This is the mapping Viua uses to dispatch methods on pure-C++ classes.
             */
            std::map<std::string, ForeignMethod> foreign_methods;

            // Foreign function call requests are placed here to be executed later.
            std::vector<std::unique_ptr<viua::scheduler::ffi::ForeignFunctionCallRequest>> foreign_call_queue;
            std::mutex foreign_call_queue_mutex;
            std::condition_variable foreign_call_queue_condition;
            static const viua::internals::types::schedulers_count default_ffi_schedulers_limit = 2;
            viua::internals::types::schedulers_count ffi_schedulers_limit;
            std::vector<std::unique_ptr<std::thread>> foreign_call_workers;

            std::vector<void*> cxx_dynamic_lib_handles;

            std::map<viua::process::PID, Mailbox> mailboxes;
            std::mutex mailbox_mutex;

            /*
             * Only processes that were not disowned have an entry here.
             * Result of a process may be fetched only once - it is then deleted.
             * It must also be deleted when no process would be able to fetch it to
             * prevent return value leaks.
             */
            std::map<viua::process::PID, ProcessResult> process_results;
            mutable std::mutex process_results_mutex;

            public:
                /*  Methods dealing with dynamic library loading.
                 */
                void loadModule(std::string);
                void loadNativeLibrary(const std::string&);
                void loadForeignLibrary(const std::string&);

                // debug and error reporting flags
                bool debug, errors;

                std::vector<std::string> commandline_arguments;

                /*  Public API of the Kernel provides basic actions:
                 *
                 *      * load bytecode,
                 *      * set its size,
                 *      * tell the Kernel where to start execution,
                 *      * kick the Kernel so it starts running,
                 */
                Kernel& load(std::unique_ptr<viua::internals::types::byte[]>);
                Kernel& bytes(viua::internals::types::bytecode_size);

                Kernel& mapfunction(const std::string&, viua::internals::types::bytecode_size);
                Kernel& mapblock(const std::string&, viua::internals::types::bytecode_size);

                Kernel& registerExternalFunction(const std::string&, ForeignFunction*);
                Kernel& removeExternalFunction(std::string);

                /*  Methods dealing with typesystem related tasks.
                 */
                bool isClass(const std::string&) const;
                bool classAccepts(const std::string&, const std::string&) const;
                std::vector<std::string> inheritanceChainOf(const std::string&) const;
                bool isLocalFunction(const std::string&) const;
                bool isLinkedFunction(const std::string&) const;
                bool isNativeFunction(const std::string&) const;
                bool isForeignMethod(const std::string&) const;
                bool isForeignFunction(const std::string&) const;

                bool isBlock(const std::string&) const;
                bool isLocalBlock(const std::string&) const;
                bool isLinkedBlock(const std::string&) const;
                std::pair<viua::internals::types::byte*, viua::internals::types::byte*> getEntryPointOfBlock(const std::string&) const;

                std::string resolveMethodName(const std::string&, const std::string&) const;
                std::pair<viua::internals::types::byte*, viua::internals::types::byte*> getEntryPointOf(const std::string&) const;

                void registerPrototype(const std::string&, std::unique_ptr<viua::types::Prototype>);
                void registerPrototype(std::unique_ptr<viua::types::Prototype>);

                /// These two methods are used to inject pure-C++ classes into machine's typesystem.
                Kernel& registerForeignPrototype(const std::string&, std::unique_ptr<viua::types::Prototype>);
                Kernel& registerForeignMethod(const std::string&, ForeignMethod);

                void requestForeignFunctionCall(Frame*, viua::process::Process*);
                void requestForeignMethodCall(const std::string&, viua::types::Value*, Frame*, viua::kernel::RegisterSet*, viua::kernel::RegisterSet*, viua::process::Process*);

                void postFreeProcess(std::unique_ptr<viua::process::Process>);

                auto createMailbox(const viua::process::PID) -> viua::internals::types::processes_count;
                auto deleteMailbox(const viua::process::PID) -> viua::internals::types::processes_count;

<<<<<<< HEAD
                auto create_result_slot_for(viua::process::PID) -> void;
                auto detach_process(const viua::process::PID) -> void;
                auto record_process_result(viua::process::Process*) -> void;
                auto is_process_joinable(const viua::process::PID) const -> bool;
                auto is_process_stopped(const viua::process::PID) const -> bool;
                auto is_process_terminated(const viua::process::PID) const -> bool;
                auto transfer_exception_of(const viua::process::PID) -> std::unique_ptr<viua::types::Type>;
                auto transfer_result_of(const viua::process::PID) -> std::unique_ptr<viua::types::Type>;

                void send(const viua::process::PID, std::unique_ptr<viua::types::Type>);
                void receive(const viua::process::PID, std::queue<std::unique_ptr<viua::types::Type>>&);
=======
                void send(const viua::process::PID, std::unique_ptr<viua::types::Value>);
                void receive(const viua::process::PID, std::queue<std::unique_ptr<viua::types::Value>>&);
>>>>>>> ca4ad38b
                uint64_t pids() const;

                auto static no_of_vp_schedulers() -> viua::internals::types::schedulers_count;
                auto static no_of_ffi_schedulers() -> viua::internals::types::schedulers_count;
                auto static is_tracing_enabled() -> bool;

                int run();

                int exit() const;

                Kernel();
                ~Kernel();
        };
    }
}

#endif<|MERGE_RESOLUTION|>--- conflicted
+++ resolved
@@ -62,24 +62,14 @@
 namespace viua {
     namespace kernel {
         class Mailbox {
-<<<<<<< HEAD
             mutable std::mutex mailbox_mutex;
-            std::vector<std::unique_ptr<viua::types::Type>> messages;
-
-            public:
-
-            auto send(std::unique_ptr<viua::types::Type>) -> void;
-            auto receive(std::queue<std::unique_ptr<viua::types::Type>>&) -> void;
-            auto size() const -> decltype(messages)::size_type;
-=======
-            std::mutex mailbox_mutex;
             std::vector<std::unique_ptr<viua::types::Value>> messages;
 
             public:
 
             auto send(std::unique_ptr<viua::types::Value>) -> void;
             auto receive(std::queue<std::unique_ptr<viua::types::Value>>&) -> void;
->>>>>>> ca4ad38b
+            auto size() const -> decltype(messages)::size_type;
 
             Mailbox() = default;
             Mailbox(Mailbox&&);
@@ -93,8 +83,8 @@
                  * throw an exception.
                  * Slots for both of these cases must be provided.
                  */
-                std::unique_ptr<viua::types::Type> value_returned;
-                std::unique_ptr<viua::types::Type> exception_thrown;
+                std::unique_ptr<viua::types::Value> value_returned;
+                std::unique_ptr<viua::types::Value> exception_thrown;
 
                 /*
                  * A flag set to 'true' once the process has finished execution.
@@ -115,19 +105,19 @@
                  * Resolve a process to some return value.
                  * This means that the execution succeeded.
                  */
-                auto resolve(std::unique_ptr<viua::types::Type>) -> void;
+                auto resolve(std::unique_ptr<viua::types::Value>) -> void;
 
                 /*
                  * Raise an exception that killed the process.
                  * This means that the execution failed.
                  */
-                auto raise(std::unique_ptr<viua::types::Type>) -> void;
+                auto raise(std::unique_ptr<viua::types::Value>) -> void;
 
                 /*
                  * Transfer return value and exception from process result.
                  */
-                auto transfer_exception() -> std::unique_ptr<viua::types::Type>;
-                auto transfer_result() -> std::unique_ptr<viua::types::Type>;
+                auto transfer_exception() -> std::unique_ptr<viua::types::Value>;
+                auto transfer_result() -> std::unique_ptr<viua::types::Value>;
 
                 ProcessResult() = default;
                 ProcessResult(ProcessResult&&);
@@ -278,22 +268,17 @@
                 auto createMailbox(const viua::process::PID) -> viua::internals::types::processes_count;
                 auto deleteMailbox(const viua::process::PID) -> viua::internals::types::processes_count;
 
-<<<<<<< HEAD
                 auto create_result_slot_for(viua::process::PID) -> void;
                 auto detach_process(const viua::process::PID) -> void;
                 auto record_process_result(viua::process::Process*) -> void;
                 auto is_process_joinable(const viua::process::PID) const -> bool;
                 auto is_process_stopped(const viua::process::PID) const -> bool;
                 auto is_process_terminated(const viua::process::PID) const -> bool;
-                auto transfer_exception_of(const viua::process::PID) -> std::unique_ptr<viua::types::Type>;
-                auto transfer_result_of(const viua::process::PID) -> std::unique_ptr<viua::types::Type>;
-
-                void send(const viua::process::PID, std::unique_ptr<viua::types::Type>);
-                void receive(const viua::process::PID, std::queue<std::unique_ptr<viua::types::Type>>&);
-=======
+                auto transfer_exception_of(const viua::process::PID) -> std::unique_ptr<viua::types::Value>;
+                auto transfer_result_of(const viua::process::PID) -> std::unique_ptr<viua::types::Value>;
+
                 void send(const viua::process::PID, std::unique_ptr<viua::types::Value>);
                 void receive(const viua::process::PID, std::queue<std::unique_ptr<viua::types::Value>>&);
->>>>>>> ca4ad38b
                 uint64_t pids() const;
 
                 auto static no_of_vp_schedulers() -> viua::internals::types::schedulers_count;
