--- conflicted
+++ resolved
@@ -295,6 +295,7 @@
         self.assertEqual('40320', output.strip())
         self.assertEqual(0, excode)
 
+
 class FunctionTests(unittest.TestCase):
     """Tests for various sample programs.
 
@@ -331,11 +332,7 @@
         self.assertEqual([i for i in range(9, -1, -1)], [int(i) for i in output.strip().splitlines()])
         self.assertEqual(0, excode)
 
-<<<<<<< HEAD
     def testLocalRegistersInFunctions(self):
-=======
-    def testLocalRegistersSupport(self):
->>>>>>> 8a8ed856
         name = 'local_registers.asm'
         assembly_path = os.path.join(FunctionTests.PATH, name)
         compiled_path = os.path.join(COMPILED_SAMPLES_PATH, (name + '.bin'))
